# -*- mode: python; coding: utf-8 -*-
#
# Copyright (C) 2024 CONTACT Software GmbH
# All rights reserved.
# https://www.contact-software.com/

"""
Module implementing the unit tests regarding the API functions and classes
implemented in src/spin/__init__.py
"""

from __future__ import annotations

import os
import pickle
import subprocess
import sys
<<<<<<< HEAD
from typing import TYPE_CHECKING, Callable
from unittest import mock
=======
>>>>>>> 054f1135
from unittest.mock import patch

import click
import pytest
from path import Path

<<<<<<< HEAD
import spin
from spin.tree import ConfigTree

if TYPE_CHECKING:

    from typing import Any
=======
from spin import (
    Path,
    appendtext,
    build_target,
    cd,
    cli,
    config,
    echo,
    exists,
    get_tree,
    info,
    interpolate,
    interpolate1,
    memoizer,
    mkdir,
    readtext,
    rmtree,
    setenv,
    sh,
    writetext,
)


@pytest.fixture
def cfg():
    cli.load_config_tree("tests/none.yaml", cwd=os.getcwd())
    return get_tree()


def test_interpolate_n():
    assert interpolate(("a", "b", "c")) == ["a", "b", "c"]
>>>>>>> 054f1135

    from pytest_mock.plugin import MockerFixture

<<<<<<< HEAD

def test_echo(cfg: ConfigTree, mocker: MockerFixture) -> None:
    """spin.echo is echo'ing when CONFIG.quiet is False"""
    mocker.patch("click.echo")
    marker = "ZIOhddu"
    spin.echo(marker)
    for call in click.echo.call_args_list:  # type: ignore[attr-defined]
        assert any(
            expected in call.args[0] for expected in ("spin: ", marker)
        ), f"None of the expected values found in {call.args[0]=}"
=======
def test_setenv(cfg):
    """
    Test that ensures that spin.setenv is able to set environment variables
    while resolving values to interpolate as well as those which should not
    interpolated.
    """
    cfg["FOO"] = "foo"

    assert setenv(FOO="bar", BAR="foo") is None
    assert os.getenv("FOO") == "bar"
    assert os.getenv("BAR") == "foo"
    assert setenv(FOO="{FOO}") is None
    assert os.getenv("FOO") == "foo"


@patch.dict(os.environ, {"FOO": "foo"})
def test_interpolate1(cfg):
    """
    spin.interpolate1 is able to resolve variables from different sources while
    respecting the escaping syntax.
    """
    # interpolation against the environment
    assert interpolate1("'{FOO}'") == f"'{os.environ['FOO']}'"

    # ... one step recursion
    cfg.bad = "{bad}"
    assert interpolate1("{bad}") == "{bad}"
>>>>>>> 054f1135

    # ... two step recursion
    cfg.foo = "{bar}"
    cfg.bar = "final"
    assert interpolate1("{foo}") == "final"

    # ... using a Path against the configuration tree
    cfg["BAR"] = "bar"
    result = interpolate1(Path("{BAR}"))
    assert isinstance(result, Path)
    assert result == Path("bar")

    # ... while escaping curly braces
    assert interpolate1("{{foo}}") == "{foo}"

    # ... while escaping curly braces and resolving from the ConfigTree
    assert (
        interpolate1('{{"header": {{"language": "en", "cache": "{BAR}"}}}}')
        == '{"header": {"language": "en", "cache": "bar"}}'
    )
    # ... while ensuring to escape closing curly braces right to the left
    assert interpolate1("{{{{{foo}}}}}") == "{{final}}"

    # ... triggering the RecursionError
    cfg.bad = config()
    cfg.bad.a = "{bad.b}"
    cfg.bad.b = "{bad.a}"
    with pytest.raises(RecursionError):
        interpolate1("{bad.a}")

<<<<<<< HEAD
def test_echo_quiet(cfg: ConfigTree, mocker: MockerFixture) -> None:
    """spin.echo is not echo'ing if CONFIG.quiet is True"""
    mocker.patch("click.echo")
    cfg.quiet = True
    spin.echo("Should not be shown")
    assert not click.echo.called  # type: ignore[attr-defined]
=======
    # ... allowing to pass not path and not string
    assert interpolate1(1234) == "1234"
    assert interpolate1(str) == "<class 'str'>"
>>>>>>> 054f1135


def test_info(mocker: MockerFixture) -> None:
    """spin.info is info'ing if CONFIG.verbose is False"""
    mocker.patch("click.echo")
    marker = "ZIOhddu"
    spin.info(marker)
    assert not click.echo.called  # type: ignore[attr-defined]


def test_info_verbose(cfg: ConfigTree, mocker: MockerFixture) -> None:
    """spin.info is info'ing if CONFIG.verbose is True"""
    mocker.patch("click.echo")
    marker = "ZIOhddu"
    cfg.verbose = True
    spin.info(marker)
    for call in click.echo.call_args_list:  # type: ignore[attr-defined]
        assert any(
            expected in call.args[0] for expected in ("spin: ", marker)
        ), f"None of the expected values found in {call.args[0]=}"


@pytest.mark.parametrize(
    "function,message",
    ((spin.warn, "warning"), (spin.error, "error")),
)
def test_echo_extended(function: Callable, message: str, mocker: MockerFixture) -> None:
    f"""spin.{message} gets called using the expected arguments."""  # pylint: disable=pointless-statement
    mocker.patch("click.echo")
    marker = "ZIOhddu"
    function(marker)
    for call in click.echo.call_args_list:  # type: ignore[attr-defined]
        assert any(
            expected in call.args[0] for expected in (f"spin: {message}", marker)
        ), f"None of the expected values found in {call.args[0]=}"


def test_directory_changer(
    tmpdir: Path,
    cfg: ConfigTree,
    mocker: MockerFixture,
) -> None:
    """spin.DirectoryChanger is able to change directories accordingly"""
    cfg.quiet = False
    cwd = os.getcwd()
    mocker.patch("click.echo")

    with spin.DirectoryChanger(path=tmpdir):
        assert os.getcwd() == tmpdir
        assert str(tmpdir) in repr(click.echo.call_args_list).replace("\\\\", "\\")  # type: ignore[attr-defined] # noqa: E501
    assert os.getcwd() == cwd

    with spin.DirectoryChanger(path=cwd):
        assert os.getcwd() == cwd
        assert cwd in repr(click.echo.call_args_list).replace("\\\\", "\\")  # type: ignore[attr-defined]

<<<<<<< HEAD

def test_cd(tmpdir: Path) -> None:
    """spin.cd is changing the current directory as expected"""
    cwd = os.getcwd()
    with spin.cd(tmpdir):
=======
def test_cd(tmpdir):
    with cd(Path(tmpdir)):
>>>>>>> 054f1135
        assert os.getcwd() == tmpdir
    assert cwd == os.getcwd()


<<<<<<< HEAD
def test_exists(cfg: ConfigTree, tmpdir: Path) -> None:
    """spin.exists is able to validate the existence of directories"""
    cfg["TMPDIR"] = tmpdir
    assert os.path.isdir(tmpdir)
    assert spin.exists("{TMPDIR}")
    assert spin.exists(tmpdir)
    assert not spin.exists(r"\foo/bar\baz/biz\buz")


def test_normpath(cfg: ConfigTree) -> None:
    """
    spin.normpath is resolving environment variables to return the normalized
    path
    """
    cfg["FOO"] = "foo"
    assert spin.normpath("{FOO}") == os.path.normpath("foo")


def test_abspath(cfg: ConfigTree) -> None:
    """
    spin.abspath is resolving environment variables to return the absolute path
    """
    cfg["FOO"] = "foo"
    assert spin.abspath("{FOO}") == os.path.abspath("foo")

=======
def test_mkdir_rmdir(tmpdir):
    xxx = Path(tmpdir + "/xxx")
    mkdir(xxx)
    assert exists(xxx)
    rmtree(xxx)
    assert not exists(xxx)
>>>>>>> 054f1135

def test_mkdir(tmpdir: Path) -> None:
    """
    spin.mkdir is able to create directories and will not fail if the directory
    already exists
    """
    spin.mkdir(tmpdir)
    path = tmpdir / "foo"
    spin.mkdir(path)
    assert os.path.isdir(path)


def test_mkdir_rmdir(tmpdir: Path) -> None:
    """spin.rmdir is able to delete directories"""
    xxx = tmpdir + "/xxx"
    assert not spin.exists(xxx)
    spin.mkdir(xxx)
    assert spin.exists(xxx)
    spin.rmtree(xxx)
    assert not spin.exists(xxx)


def test_die() -> None:
    """spin.die will raise click.Abort"""
    with pytest.raises(click.Abort, match="You shall not pass!"):
        spin.die("You shall not pass!")


def test_command() -> None:
    """
    spin.command will instantiate the spin.Command class which is able to call
    its basic functions
    """
    # pylint: disable=protected-access
    cmd = spin.Command("pip", "list")
    assert cmd._cmd == ["pip", "list"]

    cmd.append("--help")
    assert cmd._cmd == ["pip", "list", "--help"]


def test_sh(mocker: MockerFixture) -> None:
    """
    spin.sh will raise the expected errors on faulty input as well as execute
    valid commands by calling subprocess.run with the correct arguments
    """
    with pytest.raises(
        click.Abort,
        match=(
            ".*WinError 2.*"
            if sys.platform == "win32"
            else ".*No such file or directory.*FileNotFoundTrigger.*"
        ),
    ):
        spin.sh("FileNotFoundTrigger", shell=False)

    with mock.patch("spin.warn") as spin_warn:
        spin.sh("FileNotFoundTrigger", shell=False, may_fail=True)
        warning = (
            "WinError 2"
            if sys.platform == "win32"
            else "[Errno 2] No such file or directory: 'FileNotFoundTrigger'"
        )
        assert any(warning in arg for arg in spin_warn.call_args.args)

    with pytest.raises(
        click.Abort,
        match=".*Command.*'CalledProcessErrorTrigger'.*failed with return code.*",
    ):
        spin.sh("CalledProcessErrorTrigger")

    with mock.patch("spin.warn") as spin_warn:
        spin.sh("CalledProcessErrorTrigger", may_fail=True)
        assert any(
            "Command 'CalledProcessErrorTrigger' failed with return code" in arg
            for arg in spin_warn.call_args.args
        )

    spin.sh("FileNotFoundTrigger", shell=False, may_fail=True)

    mocker.patch("subprocess.run")
    spin.sh("abc", "123 4")
    assert subprocess.run.call_args.args[0] == ["abc", "123 4"]  # type: ignore[attr-defined]

    if sys.platform == "win32":
        spin.sh("abc 123")
        assert subprocess.run.call_args.args[0] == ["abc", "123"]

    env = {"_OJDS": "x"}
    spin.sh("abc", "123", env=env)
    assert "env" in subprocess.run.call_args.kwargs  # type: ignore[attr-defined]
    assert "_OJDS" in subprocess.run.call_args.kwargs["env"]  # type: ignore[attr-defined]


def test_backtick(mocker: MockerFixture) -> None:
    """
    spin.backtick is calling spin.sh using the correct arguments and returning
    the expected value
    """
    from socket import gethostname

    assert spin.backtick("hostname") == f"{gethostname()}{os.linesep}"

    mocker.patch("spin.sh")
    spin.backtick("hostname")
    spin.sh.assert_called_with("hostname", stdout=-1)


def test__read_file(minimum_yaml_path: str) -> None:
    """spin._read_file reads from file and returns the content"""
    # pylint: disable=protected-access
    expected = 'minimum-spin: "0.2.dev0"\n'
    assert spin._read_file(fn=minimum_yaml_path, mode="r") == expected

    with mock.patch.dict(os.environ, {"TEST_MINIMUM_YAML_PATH": minimum_yaml_path}):
        assert spin._read_file(fn="{TEST_MINIMUM_YAML_PATH}", mode="r") == expected


def test__read_lines(minimum_yaml_path: str) -> None:
    """spin._read_lines is able to read and return multiple lines from a file"""
    # pylint: disable=protected-access
    expected = ['minimum-spin: "0.2.dev0"\n']
    assert spin.readlines(fn=minimum_yaml_path) == expected
    with mock.patch.dict(os.environ, {"TEST_MINIMUM_YAML_PATH": minimum_yaml_path}):
        assert spin.readlines(fn="{TEST_MINIMUM_YAML_PATH}") == expected


def test_writelines(tmpdir: Path) -> None:
    """spin.writelines writes multiple lines into a file"""
    content = "foo:\n  - bar\n  - baz"
    expected = ["foo:\n", "  - bar\n", "  - baz"]
    assert spin.writelines(fn=tmpdir / "test.txt", lines=content) is None
    with open(tmpdir / "test.txt", "r", encoding="utf-8") as f:
        assert f.readlines() == expected


def test_write_file(tmpdir: Path) -> None:
    """spin.write_file writes a string to file"""
    # pylint: disable=protected-access
    ofile = tmpdir / "test.txt"
    content = "Lone line"
    spin._write_file(ofile, mode="w", data=content)
    assert os.path.isfile(ofile)
    with open(ofile, "r", encoding="UTF-8") as f:
        assert f.readline() == content


def test_readbytes(tmpdir: Path) -> None:
    """spin.readbytes reads from a file in which was wrote bytewise"""
    ofile = tmpdir / "test.pkl"
    content = b"Lone line"
    with open(ofile, "wb") as f:
        f.write(content)
    assert spin.readbytes(ofile) == content


def test_writebytes(tmpdir: Path) -> None:
    """spin.writebytes writes bytestrings to file"""
    ofile = tmpdir / "test.b"
    content = b"Lone line"
    assert spin.writebytes(fn=ofile, data=content) == 9
    with open(ofile, "rb") as f:
        assert f.read() == content


def test_readtext(tmpdir: Path) -> None:
    """spin.readtext reads and returns utf-8 encoded content from a file"""
    ofile = tmpdir / "test.txt"
    content = "Lone line"
    with open(ofile, "w", encoding="UTF-8") as f:
        f.write(content)
    assert spin.readtext(ofile) == content


def test_writetext(tmpdir: Path) -> None:
    """spin.writetext writes utf-8 stirngs to file"""
    ofile = tmpdir / "test.txt"
    content = "Lone line"
    assert spin.writetext(fn=ofile, data=content) == 9
    with open(ofile, "r", encoding="UTF-8") as f:
        assert f.read() == content


def test_appendtext(tmpdir: Path) -> None:
    """spin.appendtext appends utf-8 encoded strings to a file"""
    ofile = tmpdir / "test.txt"
    content = "Lone line"
    assert spin.writetext(fn=ofile, data=content) == 9
    assert spin.appendtext(fn=ofile, data=content) == 9
    with open(ofile, "r", encoding="UTF-8") as f:
        assert f.read() == content * 2


def test_persist(tmpdir: Path) -> None:
    """spin.persist writes Python object(s) to file"""
    ofile = tmpdir / "test.pkl"
    to_persist = "content"
    assert spin.persist(fn=ofile, data=to_persist) == 22
    with open(ofile, "rb") as f:
        assert pickle.loads(f.read()) == to_persist


def test_unpersist(tmpdir: Path) -> None:
    """spin.unpersist loads Python object(s) from file"""
    ofile = tmpdir / "test.pkl"
    to_persist = "content"
    with open(ofile, "wb") as f:
        f.write(pickle.dumps(to_persist))
    assert spin.unpersist(fn=tmpdir / "xxx") is None
    assert spin.unpersist(fn=ofile) == to_persist


def test_memoizer(tmpdir: Path) -> None:
    """spin.Memoizer can be instantiated and its methods perform as expected"""
    fn = tmpdir / "file.any"
    items = ["item1", "item2"]
    assert spin.persist(fn, items) == 32
    mem = spin.Memoizer(fn=fn)

    # pylint: disable=protected-access
    assert mem._fn == fn
    assert mem._items == items

    assert mem.check("item1")
    assert not mem.check("item")

    assert mem.save() is None
    assert spin.unpersist(fn) == mem.items()

    assert mem.items() == items
    assert mem.add("item3") is None
    assert spin.unpersist(fn) == mem.items()


def test_memoizer_context_manager(tmpdir: Path) -> None:
    """spin.memoizer is useable as context manager"""
    fn = tmpdir / "file.any"
    with spin.memoizer(fn) as mem:
        # pylint: disable=protected-access
        assert mem._fn == fn
        assert mem._items == []
        assert not mem.check("item1")

        assert mem.save() is None
        assert spin.unpersist(fn) == []

        assert mem.items() == []
        assert mem.add("item1") is None
        assert spin.unpersist(fn) == ["item1"]


def test_namespace_context_manager() -> None:
    """
    spin.namespace can be used as context manager to modify spin.NSSTACK
    temporary
    """
    assert not spin.NSSTACK
    with spin.namespaces("prod", "qa"):
        assert spin.NSSTACK == ["prod", "qa"]
    assert not spin.NSSTACK


@patch.dict(os.environ, {"FOO": "foo"})
def test_interpolate1_env() -> None:
    """spin.interpolate1 interpolates environment variables as expected"""
    assert spin.interpolate1("'{FOO}'") == f"'{os.environ['FOO']}'"


def test_interpolate1_values() -> None:
    """spin.interpolate1 casts various values into strings"""
    assert spin.interpolate1(1) == "1"
    assert spin.interpolate1((1,)) == "(1,)"
    assert spin.interpolate1("foo") == "foo"


def test_interpolate1_not_hashable() -> None:
    """spin.interpolate1 fails if passed arguments are not hashable"""
    with pytest.raises(
        click.Abort, match=".*Can't interpolate literal=.* since it's not hashable."
    ):
        assert spin.interpolate1(["foo", "bar"]) == '["foo", "bar"]'


def test_interpolate1_recursion(cfg: ConfigTree) -> None:
    """spin.interpolate1 will raise RecursionError if necessary"""
    cfg.bad = spin.config()
    cfg.bad.a = "{bad.b}"
    cfg.bad.b = "{bad.a}"
    with pytest.raises(RecursionError, match="{bad.a}"):
        spin.interpolate1("{bad.a}")


def test_interpolate1_onestep_recursion(cfg: ConfigTree) -> None:
    """spin.interpolate1 will stop recursion for {bad} after one step"""
    cfg.bad = "{bad}"
    assert spin.interpolate1("{bad}") == "{bad}"


def test_interpolate1_path(cfg) -> None:
    """spin.interpolate1 is resolving a Path that must be interpolated"""
    cfg["FOO"] = Path("foo")
    result = spin.interpolate1(Path("{FOO}"))
    assert isinstance(result, Path)
    assert result == Path("foo")


def test_interpolate_n() -> None:
    """spin.interpolate is interpolating items of various iterables correctly"""
    assert spin.interpolate(("a", "b", "c", None)) == ["a", "b", "c"]
    assert spin.interpolate((1, None, 2, 3)) == ["1", "2", "3"]
    assert spin.interpolate(((1,), None, 2, 3)) == ["(1,)", "2", "3"]


def test_config() -> None:
    """spin.config returns spin.ConfigTree with expected attributes"""
    assert spin.config() == ConfigTree()
    assert spin.config(foo="bar") == ConfigTree(foo="bar")


def test_read_yaml() -> None:
    """spin.readyaml reads a yaml file to build the expected spin.ConfigTree"""
    result = spin.readyaml(os.path.join(os.path.dirname(__file__), "sample.yaml"))
    assert result == spin.config(foo="bar")


def test_download(cfg: ConfigTree, tmp_path: Path) -> None:
    """spin.download is downloading the expected content to file"""
    cfg.quiet = True
    url = "https://contact-software.com"
    location = tmp_path / "index.html"
    assert spin.download(url=url, location=location) is None
    assert location.is_file()


def test_get_tree(cfg: ConfigTree) -> None:
    """spin.get_tree returns the current instance of spin.ConfigTree"""
    assert spin.get_tree() == cfg


def test_set_tree(cfg: ConfigTree) -> None:
    """spin.set_tree overwrites the current instance of spin.ConfigTree"""
    assert spin.get_tree() == cfg

    spin.cli.load_config_tree("tests/integration/build.yaml", cwd=os.getcwd())
    new_tree = spin.get_tree()
    assert new_tree != cfg

    from spin import set_tree

    set_tree(cfg)
    assert spin.get_tree() == cfg


@mock.patch.dict(os.environ, {"TEST_CUSTOM_FILE": "text.txt"})
def test_getmtime(tmpdir: Path) -> None:
    """
    spin.getmtime is returning the correct mtime for paths to be
    interpolated
    """
    path = tmpdir / "{TEST_CUSTOM_FILE}"
    spin.writelines(path, lines="some content")
    assert spin.getmtime(path) == os.path.getmtime(tmpdir / "text.txt")


@mock.patch.dict(os.environ, {"TEST_CUSTOM_FILE": "text.txt"})
def test_is_up_to_date(tmpdir: Path, mocker: MockerFixture) -> None:
    """spin.is_up_to_date compares mtimes of files correctly"""
    path1 = tmpdir / "{TEST_CUSTOM_FILE}"
    path2 = tmpdir / "foo"
    path3 = tmpdir / "baz"

    assert not spin.is_up_to_date(path1, 1)

    spin.writelines(path1, lines="some content")
    with pytest.raises(TypeError, match="'sources' must be type 'Iterable'"):
        spin.is_up_to_date(path1, 1)

    from time import sleep

    sleep(0.1)
    spin.writelines(path2, lines="some content")
    sleep(0.1)
    spin.writelines(path3, lines="some content")

    assert spin.is_up_to_date(path3, [path2, path1])
    assert not spin.is_up_to_date(path1, [path2, path3])
    assert not spin.is_up_to_date(path2, [path1, path3])


def test_run_script(mocker: MockerFixture) -> None:
    """spin.run_script calls spin.sh using the expected arguments"""
    mocker.patch("spin.sh")
    assert spin.run_script(script=["ls", "spin --help"], env={"foo": "bar"}) is None
    assert (
        repr(spin.sh.call_args_list[0]) == "call('ls', shell=True, env={'foo': 'bar'})"
    )
    assert (
        repr(spin.sh.call_args_list[1])
        == "call('spin --help', shell=True, env={'foo': 'bar'})"
    )
    assert spin.run_script(script="ls", env={}) is None
    assert repr(spin.sh.call_args_list[2]) == "call('ls', shell=True, env={})"


def test_run_spin() -> None:
    """
    spin.run_spin is calling spin.cli.commands using the expected arguments
    """
    with pytest.raises(SystemExit):
        spin.run_spin(script=["python", "-c", "'raise SystemExit()'"])

    with mock.patch("spin.cli.commands"):
        assert spin.run_spin(script=["ls", "spin --help"]) is None
        assert repr(spin.cli.commands.call_args_list[0]) == "call(['ls'])"
        assert repr(spin.cli.commands.call_args_list[1]) == "call(['spin', '--help'])"

    with mock.patch("spin.cli.commands"):
        assert spin.run_spin(script="ls") is None
        assert repr(spin.cli.commands.call_args_list[0]) == "call(['ls'])"

    with mock.patch("spin.cli.commands"):
        assert spin.run_spin(script=1) is None
        assert repr(spin.cli.commands.call_args_list[0]) == "call(['1'])"


def test_get_sources(cfg: ConfigTree) -> None:
    """
    spin.sources retrieves either the tree's 'sources' attribute values as
    list or and an empty list
    """
    assert spin.get_sources(cfg) == []

    cfg["sources"] = "foo"
    assert spin.get_sources(cfg) == ["foo"]

    cfg["sources"] = ["foo", "bar"]
    assert spin.get_sources(cfg) == ["foo", "bar"]


def test_build_target(cfg: ConfigTree, mocker: MockerFixture) -> None:
    """
    spin.build_target extends the ConfigTree and is called using the expected
    arguments
    """
    mocker.patch("subprocess.run")
    cfg["build-rules"] = spin.config(
        phony=spin.config(sources="notphony"),
        notphony=spin.config(script=["1", "2"]),
    )
    # According to the rule above, building "phony" would require
    # "notphony" to exist, which would be produced by calling 1 and 2.
    spin.build_target(cfg, "phony", True)
    assert [c.args[0][0] for c in subprocess.run.call_args_list] == ["1", "2"]  # type: ignore[attr-defined]


def test_build_target_no_target(cfg: ConfigTree) -> None:
    """spin.build_target fails if 'target' is not found"""
    with pytest.raises(
        click.Abort, match=".*Sorry, I don't know.* 'NOT_EXISTING_THING'.*"
    ):
        spin.build_target(spin.config(), target="NOT_EXISTING_THING")


def test_build_target_no_target_but_exists(cfg: ConfigTree, tmpdir: Path) -> None:
    """
    spin.build_target will not fail but do nothing if the target not in the
    tree's build rules, but still exist
    """
    cfg["TMPDIR"] = tmpdir
    assert spin.build_target(spin.config(), target="{TMPDIR}") is None


def test_build_target_up_to_date(
    cfg: ConfigTree,
    mocker: MockerFixture,
    tmpdir: Path,
) -> None:
    """spin.build_target will not build anything if the target is up-to-date"""
    mocker.patch("spin.info")
    cfg["TMPDIR"] = tmpdir
    cfg["build-rules"] = spin.config()
    cfg["build-rules"]["{TMPDIR}"] = spin.config(script=["mkdir", "{TMPDIR}"])
    spin.build_target(cfg, "{TMPDIR}", False)
    assert "{TMPDIR} is up to date" in str(spin.info.call_args_list[1])  # type: ignore[attr-defined]


def test_ensure(mocker: MockerFixture) -> None:
    """spin.ensure is calling spin.build_target using the expected arguments"""

    @spin.task()
    def command() -> None:
        """Just a command"""

    mocker.patch("spin.build_target")
    assert spin.ensure(command) is None
    assert spin.build_target.call_args_list[0][0][-1] == "task command"
    assert str(spin.build_target.call_args_list[0][1]) == "{'phony': True}"


def test_argument() -> None:
    """
    spin.argument is returning a wrapper function which can be used to modify
    commands
    """
    argument = spin.argument()
    assert isinstance(argument, Callable)
    assert isinstance(argument("name"), Callable)

    argument = spin.argument(type=str, required=True)
    task = spin.task("test")

    def test_command() -> None:
        pass

    decorated_command = argument("param")(task(test_command))
    assert decorated_command.params[0].name == "param"
    assert isinstance(decorated_command.params[0].type, click.types.StringParamType)
    assert decorated_command.params[0].required

    with pytest.raises(TypeError, match=".* got an unexpected keyword argument 'help'"):
        argument = spin.argument(help="Arguments must not implement 'help'")
        argument("param")(task(test_command))


def test_option() -> None:
    """
    spin.option is returning a wrapper function which can be used to modify
    commands
    """
    task = spin.task("test")
    option = spin.option("-p", "--param", type=str, required=True, help="Help me!")(
        "param"
    )
    assert isinstance(option, Callable)

    def test_command() -> None:
        pass

    decorated_command = option(task(test_command))
    assert decorated_command.params[0].name == "param"
    assert isinstance(decorated_command.params[0].type, click.types.StringParamType)
    assert decorated_command.params[0].required
    assert decorated_command.params[0].help == "Help me!"


def test_task_regular() -> None:
    """
    spin.task is returning a wrapper function which will build and return a task
    object with regular_callback #1
    """
    wrapper = spin.task()
    assert isinstance(wrapper, Callable)

    def test_command_regular(args: Any) -> Any:
        """Function used for applying spin.task"""
        return args

    task = wrapper(test_command_regular)
    assert isinstance(task, Callable)
    assert task.name == "test-command-regular"
    assert task.context_settings["ignore_unknown_options"]
    assert task.context_settings["allow_extra_args"]
    assert "regular_callback" in str(task.callback)
    assert task.__doc__ == "Function used for applying spin.task"
    assert task.callback("bar") == "bar"


def test_task_ctx() -> None:
    """
    spin.task is returning a wrapper function which will build and return a task
    object with regular_callback #2
    """
    wrapper = spin.task()

    def test_command_ctx(ctx: dict, args: Any) -> dict:
        return ctx.obj

    task = wrapper(test_command_ctx)
    assert task.name == "test-command-ctx"
    assert "regular_callback" in str(task.callback)
    with click.Context(click.Command(""), obj={"foo": "bar"}) as ctx:
        assert task.callback(ctx) == {"foo": "bar"}


def test_task_cfg(cfg: ConfigTree) -> None:
    """
    spin.task is returning a wrapper function which will build and return a task
    object with alternate_callback
    """
    from spin import cli

    wrapper = spin.task(noenv=True, when="dummy-hook")

    def test_command_cfg(cfg: ConfigTree, args: Any) -> str:
        return "foo"

    task = wrapper(test_command_cfg)

    assert task.name == "test-command-cfg"
    assert isinstance(task.context_settings, ConfigTree)
    assert "alternate_callback" in str(task.callback)
    assert task.callback(cfg) == "foo"
    assert "test-command-cfg" in cli.NOENV_COMMANDS
    assert "dummy-hook" in cfg.hooks


def test_group(cfg: ConfigTree) -> None:
    """spin.group can be used to define command groups with subcommands"""
    from spin import cli

    @spin.group("foo", noenv=True)
    def foo(ctx: click.Context) -> None:  # pylint: disable=disallowed-name
        """Subcommands used for testing"""

    assert isinstance(foo, spin.cli.GroupWithAliases)
    assert "foo" in cli.NOENV_COMMANDS
    assert foo.__doc__ == "Subcommands used for testing"

    @foo.task("bar")
    def bar() -> str:  # pylint: disable=disallowed-name
        return "foo"

    assert "bar" in foo.commands
    assert foo.commands["bar"] is bar  # pylint: disable=comparison-with-callable
    assert foo.commands["bar"].callback() == bar.callback() == "foo"

    @foo.task("buz")
    def buz(cfg: ConfigTree) -> ConfigTree:
        return cfg

    assert list(foo.commands.keys()) == ["bar", "buz"]


def test_invoke(monkeypatch: pytest.MonkeyPatch) -> None:
    """spin.invoke is able to invoke tasks marked to run 'when="lint"'"""
    calls = []

    def mock_print(*args: Any) -> None:
        calls.append(args)

    monkeypatch.setattr("builtins.print", mock_print)

    @spin.task(when="lint")
    def pylint() -> None:
        """Should be invoked by 'lint'"""
        print("pylint")

    @spin.task(when="lint")
    def flake8() -> None:
        """Should be invoked by 'lint'"""
        print("flake8")

    def parse() -> None:  # pylint: disable=unused-variable
        """Should not be invoked by 'lint'"""
        print("parse")

    with click.Context(click.Command("")):
        spin.invoke("lint")
    assert calls == [("pylint",), ("flake8",)]


def test_parse_version() -> None:
    """
    spin.parse_version is parsing version strings correctly into
    packaging.version.Version instances
    """
    from packaging.version import InvalidVersion, Version

    version_str = "1.2.3"
    parsed_version = spin.parse_version(version_str)

    assert isinstance(parsed_version, Version)
    assert str(parsed_version) == version_str

    with pytest.raises(InvalidVersion):
        spin.parse_version("invalid_version")


def test_get_requires(cfg) -> None:
    """
    spin.requires is returning the expected 'requires' values for a +subtree
    """
    assert spin.get_requires(cfg, "build") == []
    foo_requires = spin.config(build="foo")
    cfg["requires"] = spin.config(foo=foo_requires)
    assert spin.get_requires(cfg, "foo") is foo_requires<|MERGE_RESOLUTION|>--- conflicted
+++ resolved
@@ -15,61 +15,23 @@
 import pickle
 import subprocess
 import sys
-<<<<<<< HEAD
 from typing import TYPE_CHECKING, Callable
 from unittest import mock
-=======
->>>>>>> 054f1135
 from unittest.mock import patch
 
 import click
 import pytest
 from path import Path
 
-<<<<<<< HEAD
 import spin
 from spin.tree import ConfigTree
 
 if TYPE_CHECKING:
 
     from typing import Any
-=======
-from spin import (
-    Path,
-    appendtext,
-    build_target,
-    cd,
-    cli,
-    config,
-    echo,
-    exists,
-    get_tree,
-    info,
-    interpolate,
-    interpolate1,
-    memoizer,
-    mkdir,
-    readtext,
-    rmtree,
-    setenv,
-    sh,
-    writetext,
-)
-
-
-@pytest.fixture
-def cfg():
-    cli.load_config_tree("tests/none.yaml", cwd=os.getcwd())
-    return get_tree()
-
-
-def test_interpolate_n():
-    assert interpolate(("a", "b", "c")) == ["a", "b", "c"]
->>>>>>> 054f1135
 
     from pytest_mock.plugin import MockerFixture
 
-<<<<<<< HEAD
 
 def test_echo(cfg: ConfigTree, mocker: MockerFixture) -> None:
     """spin.echo is echo'ing when CONFIG.quiet is False"""
@@ -80,77 +42,14 @@
         assert any(
             expected in call.args[0] for expected in ("spin: ", marker)
         ), f"None of the expected values found in {call.args[0]=}"
-=======
-def test_setenv(cfg):
-    """
-    Test that ensures that spin.setenv is able to set environment variables
-    while resolving values to interpolate as well as those which should not
-    interpolated.
-    """
-    cfg["FOO"] = "foo"
-
-    assert setenv(FOO="bar", BAR="foo") is None
-    assert os.getenv("FOO") == "bar"
-    assert os.getenv("BAR") == "foo"
-    assert setenv(FOO="{FOO}") is None
-    assert os.getenv("FOO") == "foo"
-
-
-@patch.dict(os.environ, {"FOO": "foo"})
-def test_interpolate1(cfg):
-    """
-    spin.interpolate1 is able to resolve variables from different sources while
-    respecting the escaping syntax.
-    """
-    # interpolation against the environment
-    assert interpolate1("'{FOO}'") == f"'{os.environ['FOO']}'"
-
-    # ... one step recursion
-    cfg.bad = "{bad}"
-    assert interpolate1("{bad}") == "{bad}"
->>>>>>> 054f1135
-
-    # ... two step recursion
-    cfg.foo = "{bar}"
-    cfg.bar = "final"
-    assert interpolate1("{foo}") == "final"
-
-    # ... using a Path against the configuration tree
-    cfg["BAR"] = "bar"
-    result = interpolate1(Path("{BAR}"))
-    assert isinstance(result, Path)
-    assert result == Path("bar")
-
-    # ... while escaping curly braces
-    assert interpolate1("{{foo}}") == "{foo}"
-
-    # ... while escaping curly braces and resolving from the ConfigTree
-    assert (
-        interpolate1('{{"header": {{"language": "en", "cache": "{BAR}"}}}}')
-        == '{"header": {"language": "en", "cache": "bar"}}'
-    )
-    # ... while ensuring to escape closing curly braces right to the left
-    assert interpolate1("{{{{{foo}}}}}") == "{{final}}"
-
-    # ... triggering the RecursionError
-    cfg.bad = config()
-    cfg.bad.a = "{bad.b}"
-    cfg.bad.b = "{bad.a}"
-    with pytest.raises(RecursionError):
-        interpolate1("{bad.a}")
-
-<<<<<<< HEAD
+
+
 def test_echo_quiet(cfg: ConfigTree, mocker: MockerFixture) -> None:
     """spin.echo is not echo'ing if CONFIG.quiet is True"""
     mocker.patch("click.echo")
     cfg.quiet = True
     spin.echo("Should not be shown")
     assert not click.echo.called  # type: ignore[attr-defined]
-=======
-    # ... allowing to pass not path and not string
-    assert interpolate1(1234) == "1234"
-    assert interpolate1(str) == "<class 'str'>"
->>>>>>> 054f1135
 
 
 def test_info(mocker: MockerFixture) -> None:
@@ -207,21 +106,15 @@
         assert os.getcwd() == cwd
         assert cwd in repr(click.echo.call_args_list).replace("\\\\", "\\")  # type: ignore[attr-defined]
 
-<<<<<<< HEAD
 
 def test_cd(tmpdir: Path) -> None:
     """spin.cd is changing the current directory as expected"""
     cwd = os.getcwd()
     with spin.cd(tmpdir):
-=======
-def test_cd(tmpdir):
-    with cd(Path(tmpdir)):
->>>>>>> 054f1135
         assert os.getcwd() == tmpdir
     assert cwd == os.getcwd()
 
 
-<<<<<<< HEAD
 def test_exists(cfg: ConfigTree, tmpdir: Path) -> None:
     """spin.exists is able to validate the existence of directories"""
     cfg["TMPDIR"] = tmpdir
@@ -247,14 +140,6 @@
     cfg["FOO"] = "foo"
     assert spin.abspath("{FOO}") == os.path.abspath("foo")
 
-=======
-def test_mkdir_rmdir(tmpdir):
-    xxx = Path(tmpdir + "/xxx")
-    mkdir(xxx)
-    assert exists(xxx)
-    rmtree(xxx)
-    assert not exists(xxx)
->>>>>>> 054f1135
 
 def test_mkdir(tmpdir: Path) -> None:
     """
@@ -517,48 +402,66 @@
     assert not spin.NSSTACK
 
 
+def test_setenv(cfg):
+    """
+    Test that ensures that spin.setenv is able to set environment variables
+    while resolving values to interpolate as well as those which should not
+    interpolated.
+    """
+    cfg["FOO"] = "foo"
+
+    assert spin.setenv(FOO="bar", BAR="foo") is None
+    assert os.getenv("FOO") == "bar"
+    assert os.getenv("BAR") == "foo"
+    assert spin.setenv(FOO="{FOO}") is None
+    assert os.getenv("FOO") == "foo"
+
+
 @patch.dict(os.environ, {"FOO": "foo"})
-def test_interpolate1_env() -> None:
-    """spin.interpolate1 interpolates environment variables as expected"""
+def test_interpolate1(cfg):
+    """
+    spin.interpolate1 is able to resolve variables from different sources while
+    respecting the escaping syntax.
+    """
+    # interpolation against the environment
     assert spin.interpolate1("'{FOO}'") == f"'{os.environ['FOO']}'"
 
-
-def test_interpolate1_values() -> None:
-    """spin.interpolate1 casts various values into strings"""
-    assert spin.interpolate1(1) == "1"
-    assert spin.interpolate1((1,)) == "(1,)"
-    assert spin.interpolate1("foo") == "foo"
-
-
-def test_interpolate1_not_hashable() -> None:
-    """spin.interpolate1 fails if passed arguments are not hashable"""
-    with pytest.raises(
-        click.Abort, match=".*Can't interpolate literal=.* since it's not hashable."
-    ):
-        assert spin.interpolate1(["foo", "bar"]) == '["foo", "bar"]'
-
-
-def test_interpolate1_recursion(cfg: ConfigTree) -> None:
-    """spin.interpolate1 will raise RecursionError if necessary"""
+    # ... one step recursion
+    cfg.bad = "{bad}"
+    assert spin.interpolate1("{bad}") == "{bad}"
+
+    # ... two step recursion
+    cfg.foo = "{bar}"
+    cfg.bar = "final"
+    assert spin.interpolate1("{foo}") == "final"
+
+    # ... using a Path against the configuration tree
+    cfg["BAR"] = "bar"
+    result = spin.interpolate1(Path("{BAR}"))
+    assert isinstance(result, Path)
+    assert result == Path("bar")
+
+    # ... while escaping curly braces
+    assert spin.interpolate1("{{foo}}") == "{foo}"
+
+    # ... while escaping curly braces and resolving from the ConfigTree
+    assert (
+        spin.interpolate1('{{"header": {{"language": "en", "cache": "{BAR}"}}}}')
+        == '{"header": {"language": "en", "cache": "bar"}}'
+    )
+    # ... while ensuring to escape closing curly braces right to the left
+    assert spin.interpolate1("{{{{{foo}}}}}") == "{{final}}"
+
+    # ... triggering the RecursionError
     cfg.bad = spin.config()
     cfg.bad.a = "{bad.b}"
     cfg.bad.b = "{bad.a}"
     with pytest.raises(RecursionError, match="{bad.a}"):
         spin.interpolate1("{bad.a}")
 
-
-def test_interpolate1_onestep_recursion(cfg: ConfigTree) -> None:
-    """spin.interpolate1 will stop recursion for {bad} after one step"""
-    cfg.bad = "{bad}"
-    assert spin.interpolate1("{bad}") == "{bad}"
-
-
-def test_interpolate1_path(cfg) -> None:
-    """spin.interpolate1 is resolving a Path that must be interpolated"""
-    cfg["FOO"] = Path("foo")
-    result = spin.interpolate1(Path("{FOO}"))
-    assert isinstance(result, Path)
-    assert result == Path("foo")
+    # ... allowing to pass not path and not string
+    assert spin.interpolate1(1234) == "1234"
+    assert spin.interpolate1(str) == "<class 'str'>"
 
 
 def test_interpolate_n() -> None:
