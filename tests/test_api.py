# -*- mode: python; coding: utf-8 -*-
#
# Copyright (C) 2024 CONTACT Software GmbH
# All rights reserved.
# https://www.contact-software.com/

"""
Module implementing the unit tests regarding the API functions and classes
implemented in src/spin/__init__.py
"""

from __future__ import annotations

import logging
import os
import pickle
import subprocess
import sys
from pathlib import Path as PathlibPath
from typing import TYPE_CHECKING, Callable
from unittest import mock
from unittest.mock import patch

import click
import pytest
from path import Path

import spin
from spin.tree import ConfigTree

if TYPE_CHECKING:

    from typing import Any

    from pytest import LogCaptureFixture
    from pytest_mock.plugin import MockerFixture


def test_echo(cfg: ConfigTree, mocker: MockerFixture) -> None:
    """spin.echo is echo'ing when CONFIG.quiet is False"""
    mocker.patch("click.echo")
    marker = "ZIOhddu"
    spin.echo(marker)
    for call in click.echo.call_args_list:  # type: ignore[attr-defined]
        assert any(
            expected in call.args[0] for expected in ("spin: ", marker)
        ), f"None of the expected values found in {call.args[0]=}"


def test_echo_quiet(cfg: ConfigTree, mocker: MockerFixture) -> None:
    """spin.echo is not echo'ing if CONFIG.quiet is True"""
    mocker.patch("click.echo")
    cfg.quiet = True

    spin.echo("Should not be shown")
    assert not click.echo.called  # type: ignore[attr-defined]


def test_info(mocker: MockerFixture) -> None:
    """spin.info is info'ing if CONFIG.verbose is False"""
    mocker.patch("click.echo")
    marker = "ZIOhddu"
    spin.info(marker)
    assert not click.echo.called  # type: ignore[attr-defined]


def test_info_verbose(cfg: ConfigTree, mocker: MockerFixture) -> None:
    """spin.info is info'ing if CONFIG.verbose is True"""
    mocker.patch("click.echo")
    marker = "ZIOhddu"
    cfg.verbose = True
    spin.info(marker)
    for call in click.echo.call_args_list:  # type: ignore[attr-defined]
        assert any(
            expected in call.args[0] for expected in ("spin: ", marker)
        ), f"None of the expected values found in {call.args[0]=}"


@pytest.mark.parametrize(
    "function,message",
    ((spin.warn, "warning"), (spin.error, "error")),
)
def test_echo_extended(function: Callable, message: str, mocker: MockerFixture) -> None:
    f"""spin.{message} gets called using the expected arguments."""  # pylint: disable=pointless-statement
    mocker.patch("click.echo")
    marker = "ZIOhddu"
    function(marker)
    for call in click.echo.call_args_list:  # type: ignore[attr-defined]
        assert any(
            expected in call.args[0] for expected in (f"spin: {message}", marker)
        ), f"None of the expected values found in {call.args[0]=}"


def test_directory_changer(
    tmp_path: PathlibPath,
    cfg: ConfigTree,
    mocker: MockerFixture,
) -> None:
    """spin.DirectoryChanger is able to change directories accordingly"""
    cfg.quiet = False
    cwd = os.getcwd()
    mocker.patch("click.echo")

    with spin.DirectoryChanger(path=tmp_path):
        assert os.getcwd() == str(tmp_path)
        assert str(tmp_path) in repr(click.echo.call_args_list).replace("\\\\", "\\")  # type: ignore[attr-defined] # noqa: E501
    assert os.getcwd() == cwd

    with spin.DirectoryChanger(path=cwd):
        assert os.getcwd() == cwd
        assert cwd in repr(click.echo.call_args_list).replace("\\\\", "\\")  # type: ignore[attr-defined]


def test_cd(tmp_path: PathlibPath) -> None:
    """spin.cd is changing the current directory as expected"""
    cwd = os.getcwd()
    with spin.cd(tmp_path):
        assert os.getcwd() == str(tmp_path)
    assert cwd == os.getcwd()


def test_exists(cfg: ConfigTree, tmp_path: PathlibPath) -> None:
    """spin.exists is able to validate the existence of directories"""
    cfg["TMPDIR"] = tmp_path
    assert os.path.isdir(tmp_path)
    assert spin.exists("{TMPDIR}")
    assert spin.exists(tmp_path)
    assert not spin.exists(r"\foo/bar\baz/biz\buz")


def test_normpath(cfg: ConfigTree) -> None:
    """
    spin.normpath is resolving environment variables to return the normalized
    path
    """
    cfg["FOO"] = "foo"
    assert spin.normpath("{FOO}") == os.path.normpath("foo")


def test_abspath(cfg: ConfigTree) -> None:
    """
    spin.abspath is resolving environment variables to return the absolute path
    """
    cfg["FOO"] = "foo"
    assert spin.abspath("{FOO}") == os.path.abspath("foo")


def test_mkdir(tmp_path: PathlibPath) -> None:
    """
    spin.mkdir is able to create directories and will not fail if the directory
    already exists
    """
    spin.mkdir(tmp_path)
    path = tmp_path / "foo"
    spin.mkdir(path)
    assert os.path.isdir(path)


def test_mkdir_rmdir(tmp_path: PathlibPath) -> None:
    """spin.rmdir is able to delete directories"""
    xxx = tmp_path / "xxx"
    assert not spin.exists(xxx)
    spin.mkdir(xxx)
    assert spin.exists(xxx)
    spin.rmtree(xxx)
    assert not spin.exists(xxx)


def test_die() -> None:
    """spin.die will raise click.Abort"""
    with pytest.raises(click.Abort, match="You shall not pass!"):
        spin.die("You shall not pass!")


def test_command() -> None:
    """
    spin.command will instantiate the spin.Command class which is able to call
    its basic functions
    """
    # pylint: disable=protected-access
    cmd = spin.Command("pip", "list")
    assert cmd._cmd == ["pip", "list"]

    cmd.append("--help")
    assert cmd._cmd == ["pip", "list", "--help"]


def test_sh(mocker: MockerFixture) -> None:
    """
    spin.sh will raise the expected errors on faulty input as well as execute
    valid commands by calling subprocess.run with the correct arguments
    """
    with pytest.raises(
        click.Abort,
        match=(
            ".*WinError 2.*"
            if sys.platform == "win32"
            else ".*No such file or directory.*FileNotFoundTrigger.*"
        ),
    ):
        spin.sh("FileNotFoundTrigger", shell=False)

    with mock.patch("spin.warn") as spin_warn:
        spin.sh("FileNotFoundTrigger", shell=False, may_fail=True)
        warning = (
            "WinError 2"
            if sys.platform == "win32"
            else "[Errno 2] No such file or directory: 'FileNotFoundTrigger'"
        )
        assert any(warning in arg for arg in spin_warn.call_args.args)

    with pytest.raises(
        click.Abort,
        match=".*Command.*'CalledProcessErrorTrigger'.*failed with return code.*",
    ):
        spin.sh("CalledProcessErrorTrigger")

    with mock.patch("spin.warn") as spin_warn:
        spin.sh("CalledProcessErrorTrigger", may_fail=True)
        assert any(
            "Command 'CalledProcessErrorTrigger' failed with return code" in arg
            for arg in spin_warn.call_args.args
        )

    spin.sh("FileNotFoundTrigger", shell=False, may_fail=True)

    mocker.patch("subprocess.run")
    spin.sh("abc", "123 4")
    assert subprocess.run.call_args.args[0] == ["abc", "123 4"]  # type: ignore[attr-defined]

    if sys.platform == "win32":
        spin.sh("abc 123")
        assert subprocess.run.call_args.args[0] == ["abc", "123"]

    env = {"_OJDS": "x"}
    spin.sh("abc", "123", env=env)
    assert "env" in subprocess.run.call_args.kwargs  # type: ignore[attr-defined]
    assert "_OJDS" in subprocess.run.call_args.kwargs["env"]  # type: ignore[attr-defined]


def test_backtick(mocker: MockerFixture) -> None:
    """
    spin.backtick is calling spin.sh using the correct arguments and returning
    the expected value
    """
    from socket import gethostname

    assert spin.backtick("hostname") == f"{gethostname()}{os.linesep}"

    mocker.patch("spin.sh")
    spin.backtick("hostname")
    spin.sh.assert_called_with("hostname", stdout=-1)


def test__read_file(minimum_yaml_path: str) -> None:
    """spin._read_file reads from file and returns the content"""
    # pylint: disable=protected-access
    expected = 'minimum-spin: "0.2.dev0"\n'
    assert spin._read_file(fn=minimum_yaml_path, mode="r") == expected

    with mock.patch.dict(os.environ, {"TEST_MINIMUM_YAML_PATH": minimum_yaml_path}):
        assert spin._read_file(fn="{TEST_MINIMUM_YAML_PATH}", mode="r") == expected


def test__read_lines(minimum_yaml_path: str) -> None:
    """spin._read_lines is able to read and return multiple lines from a file"""
    # pylint: disable=protected-access
    expected = ['minimum-spin: "0.2.dev0"\n']
    assert spin.readlines(fn=minimum_yaml_path) == expected
    with mock.patch.dict(os.environ, {"TEST_MINIMUM_YAML_PATH": minimum_yaml_path}):
        assert spin.readlines(fn="{TEST_MINIMUM_YAML_PATH}") == expected


<<<<<<< HEAD
@pytest.mark.wip()
def test_writelines(tmpdir: Path) -> None:
    """spin.writelines writes multiple lines into a file"""
    content = "foo:\n  - bar\n  - baz"
    expected = ["foo:\n", "  - bar\n", "  - baz"]
    spin.writelines(fn=tmpdir / "test.txt", lines=content)
    with open(tmpdir / "test.txt", "r", encoding="utf-8") as f:
=======
def test_writelines(tmp_path: PathlibPath) -> None:
    """spin.writelines writes multiple lines into a file"""
    content = "foo:\n  - bar\n  - baz"
    expected = ["foo:\n", "  - bar\n", "  - baz"]
    assert spin.writelines(fn=tmp_path / "test.txt", lines=content) is None
    with open(tmp_path / "test.txt", "r", encoding="utf-8") as f:
>>>>>>> 739cc9ae
        assert f.readlines() == expected


def test_write_file(tmp_path: PathlibPath) -> None:
    """spin.write_file writes a string to file"""
    # pylint: disable=protected-access
    ofile = tmp_path / "test.txt"
    content = "Lone line"
    spin._write_file(ofile, mode="w", data=content)
    assert os.path.isfile(ofile)
    with open(ofile, "r", encoding="UTF-8") as f:
        assert f.readline() == content


def test_readbytes(tmp_path: PathlibPath) -> None:
    """spin.readbytes reads from a file in which was wrote bytewise"""
    ofile = tmp_path / "test.pkl"
    content = b"Lone line"
    with open(ofile, "wb") as f:
        f.write(content)
    assert spin.readbytes(ofile) == content


def test_writebytes(tmp_path: PathlibPath) -> None:
    """spin.writebytes writes bytestrings to file"""
    ofile = tmp_path / "test.b"
    content = b"Lone line"
    assert spin.writebytes(fn=ofile, data=content) == 9
    with open(ofile, "rb") as f:
        assert f.read() == content


def test_readtext(tmp_path: PathlibPath) -> None:
    """spin.readtext reads and returns utf-8 encoded content from a file"""
    ofile = tmp_path / "test.txt"
    content = "Lone line"
    with open(ofile, "w", encoding="UTF-8") as f:
        f.write(content)
    assert spin.readtext(ofile) == content


def test_writetext(tmp_path: PathlibPath) -> None:
    """spin.writetext writes utf-8 stirngs to file"""
    ofile = tmp_path / "test.txt"
    content = "Lone line"
    assert spin.writetext(fn=ofile, data=content) == 9
    with open(ofile, "r", encoding="UTF-8") as f:
        assert f.read() == content


def test_appendtext(tmp_path: PathlibPath) -> None:
    """spin.appendtext appends utf-8 encoded strings to a file"""
    ofile = tmp_path / "test.txt"
    content = "Lone line"
    assert spin.writetext(fn=ofile, data=content) == 9
    assert spin.appendtext(fn=ofile, data=content) == 9
    with open(ofile, "r", encoding="UTF-8") as f:
        assert f.read() == content * 2


def test_persist(tmp_path: PathlibPath) -> None:
    """spin.persist writes Python object(s) to file"""
    ofile = tmp_path / "test.pkl"
    to_persist = "content"
    assert spin.persist(fn=ofile, data=to_persist) == 22
    with open(ofile, "rb") as f:
        assert pickle.loads(f.read()) == to_persist


def test_unpersist(tmp_path: PathlibPath) -> None:
    """spin.unpersist loads Python object(s) from file"""
    ofile = tmp_path / "test.pkl"
    to_persist = "content"
    with open(ofile, "wb") as f:
        f.write(pickle.dumps(to_persist))
    assert spin.unpersist(fn=tmp_path / "xxx") is None
    assert spin.unpersist(fn=ofile) == to_persist


def test_memoizer(tmp_path: PathlibPath) -> None:
    """spin.Memoizer can be instantiated and its methods perform as expected"""
    fn = tmp_path / "file.any"
    items = ["item1", "item2"]
    assert spin.persist(fn, items) == 32
    mem = spin.Memoizer(fn=fn)

    # pylint: disable=protected-access
    assert mem._fn == fn
    assert mem._items == items

    assert mem.check("item1")
    assert not mem.check("item")

    mem.save()
    assert spin.unpersist(fn) == mem.items()

    assert mem.items() == items
    mem.add("item3")
    assert spin.unpersist(fn) == mem.items()


def test_memoizer_context_manager(tmp_path: PathlibPath) -> None:
    """spin.memoizer is useable as context manager"""
    fn = tmp_path / "file.any"
    with spin.memoizer(fn) as mem:
        # pylint: disable=protected-access
        assert mem._fn == fn
        assert mem._items == []
        assert not mem.check("item1")

        mem.save()
        assert spin.unpersist(fn) == []

        assert mem.items() == []
        mem.add("item1")
        assert spin.unpersist(fn) == ["item1"]


def test_namespace_context_manager() -> None:
    """
    spin.namespace can be used as context manager to modify spin.NSSTACK
    temporary
    """
    assert not spin.NSSTACK
    with spin.namespaces("prod", "qa"):
        assert spin.NSSTACK == ["prod", "qa"]
    assert not spin.NSSTACK


def test_setenv(cfg):
    """
    Test that ensures that spin.setenv is able to set environment variables
    while resolving values to interpolate as well as those which should not
    interpolated.
    """
    cfg["FOO"] = "foo"

    spin.setenv(FOO="bar", BAR="foo")
    assert os.getenv("FOO") == "bar"
    assert os.getenv("BAR") == "foo"
    spin.setenv(FOO="{FOO}")
    assert os.getenv("FOO") == "foo"


@patch.dict(os.environ, {"FOO": "foo"})
def test_interpolate1(cfg):
    """
    spin.interpolate1 is able to resolve variables from different sources while
    respecting the escaping syntax.
    """
    # interpolation against the environment
    assert spin.interpolate1("'{FOO}'") == f"'{os.environ['FOO']}'"

    # ... one step recursion
    cfg.bad = "{bad}"
    assert spin.interpolate1("{bad}") == "{bad}"

    # ... two step recursion
    cfg.foo = "{bar}"
    cfg.bar = "final"
    assert spin.interpolate1("{foo}") == "final"

    # ... using a Path against the configuration tree
    cfg["BAR"] = "bar"
    result = spin.interpolate1(Path("{BAR}"))
    assert isinstance(result, Path)
    assert result == Path("bar")

    # ... while escaping curly braces
    assert spin.interpolate1("{{foo}}") == "{foo}"

    # ... while escaping curly braces and resolving from the ConfigTree
    assert (
        spin.interpolate1('{{"header": {{"language": "en", "cache": "{BAR}"}}}}')
        == '{"header": {"language": "en", "cache": "bar"}}'
    )
    # ... while ensuring to escape closing curly braces right to the left
    assert spin.interpolate1("{{{{{foo}}}}}") == "{{final}}"

    # ... triggering the RecursionError
    cfg.bad = spin.config()
    cfg.bad.a = "{bad.b}"
    cfg.bad.b = "{bad.a}"
    with pytest.raises(RecursionError, match="{bad.a}"):
        spin.interpolate1("{bad.a}")

<<<<<<< HEAD
    # ... allowing to pass not path and not string
    assert spin.interpolate1(1234) == "1234"
    assert spin.interpolate1(str) == "<class 'str'>"
=======

def test_interpolate1_onestep_recursion(cfg: ConfigTree) -> None:
    """spin.interpolate1 will stop recursion for {bad} after one step"""
    cfg.bad = "{bad}"
    assert spin.interpolate1("{bad}") == "{bad}"


@pytest.mark.parametrize("path", (Path, PathlibPath))
def test_interpolate1_path(path: Path | PathlibPath, cfg: ConfigTree) -> None:
    """spin.interpolate1 is resolving a Path that must be interpolated"""
    cfg["FOO"] = path("foo")
    result = spin.interpolate1(path("{FOO}"))
    assert isinstance(result, Path)
    assert result == Path("foo")
>>>>>>> 739cc9ae


def test_interpolate_n() -> None:
    """spin.interpolate is interpolating items of various iterables correctly"""
    assert spin.interpolate(("a", "b", "c", None)) == ["a", "b", "c"]
    assert spin.interpolate((1, None, 2, 3)) == ["1", "2", "3"]
    assert spin.interpolate(((1,), None, 2, 3)) == ["(1,)", "2", "3"]


def test_config() -> None:
    """spin.config returns spin.ConfigTree with expected attributes"""
    assert spin.config() == ConfigTree()
    assert spin.config(foo="bar") == ConfigTree(foo="bar")


def test_read_yaml() -> None:
    """spin.readyaml reads a yaml file to build the expected spin.ConfigTree"""
    result = spin.readyaml(os.path.join(os.path.dirname(__file__), "sample.yaml"))
    assert result == spin.config(foo="bar")


def test_download(cfg: ConfigTree, tmp_path: PathlibPath) -> None:
    """spin.download is downloading the expected content to file"""
    cfg.quiet = True
    url = "https://contact-software.com"
    location = tmp_path / "index.html"
    spin.download(url=url, location=location)
    assert location.is_file()


def test_get_tree(cfg: ConfigTree) -> None:
    """spin.get_tree returns the current instance of spin.ConfigTree"""
    assert spin.get_tree() == cfg


def test_set_tree(cfg: ConfigTree) -> None:
    """spin.set_tree overwrites the current instance of spin.ConfigTree"""
    assert spin.get_tree() == cfg

    spin.cli.load_config_tree("tests/integration/build.yaml", cwd=os.getcwd())
    new_tree = spin.get_tree()
    assert new_tree != cfg

    from spin import set_tree

    set_tree(cfg)
    assert spin.get_tree() == cfg


def test_getmtime(mocker: MockerFixture, tmp_path: PathlibPath) -> None:
    """
    spin.getmtime is returning the correct mtime for paths to be
    interpolated
    """
    mocker.patch.dict(os.environ, {"TEST_CUSTOM_FILE": "text.txt"})
    path = tmp_path / "{TEST_CUSTOM_FILE}"
    spin.writelines(path, lines="some content")
    assert spin.getmtime(path) == os.path.getmtime(tmp_path / "text.txt")


def test_is_up_to_date(tmp_path: PathlibPath, mocker: MockerFixture) -> None:
    """spin.is_up_to_date compares mtimes of files correctly"""
    mocker.patch.dict(os.environ, {"TEST_CUSTOM_FILE": "text.txt"})
    path1 = tmp_path / "{TEST_CUSTOM_FILE}"
    path2 = tmp_path / "foo"
    path3 = tmp_path / "baz"

    assert not spin.is_up_to_date(path1, 1)

    spin.writelines(path1, lines="some content")
    with pytest.raises(TypeError, match="'sources' must be type 'Iterable'"):
        spin.is_up_to_date(path1, 1)

    from time import sleep

    sleep(0.1)
    spin.writelines(path2, lines="some content")
    sleep(0.1)
    spin.writelines(path3, lines="some content")

    assert spin.is_up_to_date(path3, [path2, path1])
    assert not spin.is_up_to_date(path1, [path2, path3])
    assert not spin.is_up_to_date(path2, [path1, path3])


def test_run_script(mocker: MockerFixture) -> None:
    """spin.run_script calls spin.sh using the expected arguments"""
    mocker.patch("spin.sh")
    spin.run_script(script=["ls", "spin --help"], env={"foo": "bar"})
    assert (
        repr(spin.sh.call_args_list[0]) == "call('ls', shell=True, env={'foo': 'bar'})"
    )
    assert (
        repr(spin.sh.call_args_list[1])
        == "call('spin --help', shell=True, env={'foo': 'bar'})"
    )
    spin.run_script(script="ls", env={})
    assert repr(spin.sh.call_args_list[2]) == "call('ls', shell=True, env={})"


def test_run_spin() -> None:
    """
    spin.run_spin is calling spin.cli.commands using the expected arguments
    """
    with pytest.raises(SystemExit):
        spin.run_spin(script=["python", "-c", "'raise SystemExit()'"])

    with mock.patch("spin.cli.commands"):
        spin.run_spin(script=["ls", "spin --help"])
        assert repr(spin.cli.commands.call_args_list[0]) == "call(['ls'])"
        assert repr(spin.cli.commands.call_args_list[1]) == "call(['spin', '--help'])"

    with mock.patch("spin.cli.commands"):
        spin.run_spin(script="ls")
        assert repr(spin.cli.commands.call_args_list[0]) == "call(['ls'])"

    with mock.patch("spin.cli.commands"):
        spin.run_spin(script=1)
        assert repr(spin.cli.commands.call_args_list[0]) == "call(['1'])"


def test_get_sources(cfg: ConfigTree) -> None:
    """
    spin.sources retrieves either the tree's 'sources' attribute values as
    list or and an empty list
    """
    assert spin.get_sources(cfg) == []

    cfg["sources"] = "foo"
    assert spin.get_sources(cfg) == ["foo"]

    cfg["sources"] = ["foo", "bar"]
    assert spin.get_sources(cfg) == ["foo", "bar"]


def test_build_target(cfg: ConfigTree, mocker: MockerFixture) -> None:
    """
    spin.build_target extends the ConfigTree and is called using the expected
    arguments
    """
    mocker.patch("subprocess.run")
    cfg["build-rules"] = spin.config(
        phony=spin.config(sources="notphony"),
        notphony=spin.config(script=["1", "2"]),
    )
    # According to the rule above, building "phony" would require
    # "notphony" to exist, which would be produced by calling 1 and 2.
    spin.build_target(cfg, "phony", True)
    assert [c.args[0][0] for c in subprocess.run.call_args_list] == ["1", "2"]  # type: ignore[attr-defined]


def test_build_target_no_target(cfg: ConfigTree) -> None:
    """spin.build_target fails if 'target' is not found"""
    with pytest.raises(
        click.Abort, match=".*Sorry, I don't know.* 'NOT_EXISTING_THING'.*"
    ):
        spin.build_target(spin.config(), target="NOT_EXISTING_THING")


def test_build_target_no_target_but_exists(
    cfg: ConfigTree, tmp_path: PathlibPath
) -> None:
    """
    spin.build_target will not fail but do nothing if the target not in the
    tree's build rules, but still exist
    """
<<<<<<< HEAD
    cfg["TMPDIR"] = tmpdir
    spin.build_target(spin.config(), target="{TMPDIR}")
=======
    cfg["TMPDIR"] = tmp_path
    assert spin.build_target(spin.config(), target="{TMPDIR}") is None
>>>>>>> 739cc9ae


def test_build_target_up_to_date(
    cfg: ConfigTree,
    mocker: MockerFixture,
    tmp_path: PathlibPath,
) -> None:
    """spin.build_target will not build anything if the target is up-to-date"""
    mocker.patch("spin.info")
    cfg["TMPDIR"] = tmp_path
    cfg["build-rules"] = spin.config()
    cfg["build-rules"]["{TMPDIR}"] = spin.config(script=["mkdir", "{TMPDIR}"])
    spin.build_target(cfg, "{TMPDIR}", False)
    assert "{TMPDIR} is up to date" in str(spin.info.call_args_list[1])


def test_ensure(mocker: MockerFixture) -> None:
    """spin.ensure is calling spin.build_target using the expected arguments"""

    @spin.task()
    def command() -> None:
        """Just a command"""

    mocker.patch("spin.build_target")
    spin.ensure(command)
    assert spin.build_target.call_args_list[0][0][-1] == "task command"
    assert str(spin.build_target.call_args_list[0][1]) == "{'phony': True}"


def test_argument() -> None:
    """
    spin.argument is returning a wrapper function which can be used to modify
    commands
    """
    argument = spin.argument()
    assert isinstance(argument, Callable)
    assert isinstance(argument("name"), Callable)

    argument = spin.argument(type=str, required=True)
    task = spin.task("test")

    def test_command() -> None:
        pass

    decorated_command = argument("param")(task(test_command))
    assert decorated_command.params[0].name == "param"
    assert isinstance(decorated_command.params[0].type, click.types.StringParamType)
    assert decorated_command.params[0].required

    with pytest.raises(TypeError, match=".* got an unexpected keyword argument 'help'"):
        argument = spin.argument(help="Arguments must not implement 'help'")
        argument("param")(task(test_command))


def test_option() -> None:
    """
    spin.option is returning a wrapper function which can be used to modify
    commands
    """
    task = spin.task("test")
    option = spin.option("-p", "--param", type=str, required=True, help="Help me!")(
        "param"
    )
    assert isinstance(option, Callable)

    def test_command() -> None:
        pass

    decorated_command = option(task(test_command))
    assert decorated_command.params[0].name == "param"
    assert isinstance(decorated_command.params[0].type, click.types.StringParamType)
    assert decorated_command.params[0].required
    assert decorated_command.params[0].help == "Help me!"


def test_task_regular() -> None:
    """
    spin.task is returning a wrapper function which will build and return a task
    object with regular_callback #1
    """
    wrapper = spin.task()
    assert isinstance(wrapper, Callable)

    def test_command_regular(args: Any) -> Any:
        """Function used for applying spin.task"""
        return args

    task = wrapper(test_command_regular)
    assert isinstance(task, Callable)
    assert task.name == "test-command-regular"
    assert task.context_settings["ignore_unknown_options"]
    assert task.context_settings["allow_extra_args"]
    assert "regular_callback" in str(task.callback)
    assert task.__doc__ == "Function used for applying spin.task"
    assert task.callback("bar") == "bar"


def test_task_ctx() -> None:
    """
    spin.task is returning a wrapper function which will build and return a task
    object with regular_callback #2
    """
    wrapper = spin.task()

    def test_command_ctx(ctx: click.Context, args: Any) -> dict:
        return ctx.obj

    task = wrapper(test_command_ctx)
    assert task.name == "test-command-ctx"
    assert "regular_callback" in str(task.callback)
    with click.Context(click.Command(""), obj={"foo": "bar"}) as ctx:
        assert task.callback(ctx) == {"foo": "bar"}


def test_task_cfg(cfg: ConfigTree) -> None:
    """
    spin.task is returning a wrapper function which will build and return a task
    object with alternate_callback
    """
    from spin import cli

    wrapper = spin.task(noenv=True, when="dummy-hook")

    def test_command_cfg(cfg: ConfigTree, args: Any) -> str:
        return "foo"

    task = wrapper(test_command_cfg)

    assert task.name == "test-command-cfg"
    assert isinstance(task.context_settings, ConfigTree)
    assert "alternate_callback" in str(task.callback)
    assert task.callback(cfg) == "foo"
    assert "test-command-cfg" in cli.NOENV_COMMANDS
    assert "dummy-hook" in cfg.hooks


def test_group(cfg: ConfigTree) -> None:
    """spin.group can be used to define command groups with subcommands"""
    from spin import cli

    @spin.group("foo", noenv=True)
    def foo(ctx: click.Context) -> None:  # pylint: disable=disallowed-name
        """Subcommands used for testing"""

    assert isinstance(foo, spin.cli.GroupWithAliases)
    assert "foo" in cli.NOENV_COMMANDS
    assert foo.__doc__ == "Subcommands used for testing"

    @foo.task("bar")
    def bar() -> str:  # pylint: disable=disallowed-name
        return "foo"

    assert "bar" in foo.commands
    assert foo.commands["bar"] is bar  # pylint: disable=comparison-with-callable
    assert foo.commands["bar"].callback() == bar.callback() == "foo"

    @foo.task("buz")
    def buz(cfg: ConfigTree) -> ConfigTree:
        return cfg

    assert list(foo.commands.keys()) == ["bar", "buz"]


def test_invoke(monkeypatch: pytest.MonkeyPatch) -> None:
    """spin.invoke is able to invoke tasks marked to run 'when="lint"'"""
    calls = []

    def mock_print(*args: Any) -> None:
        calls.append(args)

    monkeypatch.setattr("builtins.print", mock_print)

    @spin.task(when="lint")
    def pylint() -> None:
        """Should be invoked by 'lint'"""
        print("pylint")

    @spin.task(when="lint")
    def flake8() -> None:
        """Should be invoked by 'lint'"""
        print("flake8")

    def parse() -> None:  # pylint: disable=unused-variable
        """Should not be invoked by 'lint'"""
        print("parse")

    with click.Context(click.Command("")):
        spin.invoke("lint")
    assert calls == [("pylint",), ("flake8",)]


def test_parse_version() -> None:
    """
    spin.parse_version is parsing version strings correctly into
    packaging.version.Version instances
    """
    from packaging.version import InvalidVersion, Version

    version_str = "1.2.3"
    parsed_version = spin.parse_version(version_str)

    assert isinstance(parsed_version, Version)
    assert str(parsed_version) == version_str

    with pytest.raises(InvalidVersion):
        spin.parse_version("invalid_version")


def test_get_requires(cfg: ConfigTree) -> None:
    """
    spin.requires is returning the expected 'requires' values for a +subtree
    """
    assert spin.get_requires(cfg, "build") == []
    foo_requires = spin.config(build="foo")
    cfg["requires"] = spin.config(foo=foo_requires)
    assert spin.get_requires(cfg, "foo") is foo_requires


def test_toporun(
    mocker: MockerFixture,
    cfg: ConfigTree,
    caplog: LogCaptureFixture,
) -> None:
    """spin.toporun executes a specific function of a loaded plugin"""
    # TODO: Load another plugin that implements `configure` (or another function
    #       which is implemented in spin.builtin) and test the reversed
    #       execution.
    mocker.patch("spin.builtin.configure", return_value=None)
    caplog.set_level(logging.DEBUG)
    assert spin.toporun(cfg, "configure") is None
    assert "toporun: configure" in caplog.text
    assert "spin.builtin.configure()" in caplog.text<|MERGE_RESOLUTION|>--- conflicted
+++ resolved
@@ -271,22 +271,12 @@
         assert spin.readlines(fn="{TEST_MINIMUM_YAML_PATH}") == expected
 
 
-<<<<<<< HEAD
-@pytest.mark.wip()
-def test_writelines(tmpdir: Path) -> None:
-    """spin.writelines writes multiple lines into a file"""
-    content = "foo:\n  - bar\n  - baz"
-    expected = ["foo:\n", "  - bar\n", "  - baz"]
-    spin.writelines(fn=tmpdir / "test.txt", lines=content)
-    with open(tmpdir / "test.txt", "r", encoding="utf-8") as f:
-=======
 def test_writelines(tmp_path: PathlibPath) -> None:
     """spin.writelines writes multiple lines into a file"""
     content = "foo:\n  - bar\n  - baz"
     expected = ["foo:\n", "  - bar\n", "  - baz"]
     assert spin.writelines(fn=tmp_path / "test.txt", lines=content) is None
     with open(tmp_path / "test.txt", "r", encoding="utf-8") as f:
->>>>>>> 739cc9ae
         assert f.readlines() == expected
 
 
@@ -473,26 +463,9 @@
     with pytest.raises(RecursionError, match="{bad.a}"):
         spin.interpolate1("{bad.a}")
 
-<<<<<<< HEAD
     # ... allowing to pass not path and not string
     assert spin.interpolate1(1234) == "1234"
     assert spin.interpolate1(str) == "<class 'str'>"
-=======
-
-def test_interpolate1_onestep_recursion(cfg: ConfigTree) -> None:
-    """spin.interpolate1 will stop recursion for {bad} after one step"""
-    cfg.bad = "{bad}"
-    assert spin.interpolate1("{bad}") == "{bad}"
-
-
-@pytest.mark.parametrize("path", (Path, PathlibPath))
-def test_interpolate1_path(path: Path | PathlibPath, cfg: ConfigTree) -> None:
-    """spin.interpolate1 is resolving a Path that must be interpolated"""
-    cfg["FOO"] = path("foo")
-    result = spin.interpolate1(path("{FOO}"))
-    assert isinstance(result, Path)
-    assert result == Path("foo")
->>>>>>> 739cc9ae
 
 
 def test_interpolate_n() -> None:
@@ -659,13 +632,8 @@
     spin.build_target will not fail but do nothing if the target not in the
     tree's build rules, but still exist
     """
-<<<<<<< HEAD
-    cfg["TMPDIR"] = tmpdir
+    cfg["TMPDIR"] = tmp_path
     spin.build_target(spin.config(), target="{TMPDIR}")
-=======
-    cfg["TMPDIR"] = tmp_path
-    assert spin.build_target(spin.config(), target="{TMPDIR}") is None
->>>>>>> 739cc9ae
 
 
 def test_build_target_up_to_date(
