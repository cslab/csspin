--- conflicted
+++ resolved
@@ -53,7 +53,6 @@
       help: Path that points to spins cache
     config:
       type: path internal
-<<<<<<< HEAD
       default: "{SPIN_CONFIG}"
       help: Path where to store global configuration for spin
     version:
@@ -65,6 +64,13 @@
     topo_plugins:
       type: list internal
       help: Topological ordered list of initialized plugins
+    index_url:
+      type: str
+      help: The default Python package index url.
+      default: https://packages.contact.de/tools/stable
+    extra_index:
+      type: str
+      help: Additional index to install plugin-packages from.
     hooks:
       type: object
       help: |
@@ -73,22 +79,6 @@
   # FIXME: That was never implemented. Do we want that?
   # Disallow plugins or user setting to write to the 'spin' context to
   # keep sanity.
-=======
-      default: "{spin.env_base}/plugins"
-    cruise_spin:
-      type: path
-      default: spin
-    index_url:
-      type: str
-      help: The default Python package index url.
-      default: https://packages.contact.de/tools/stable
-    extra_index:
-      type: str
-      help: Additional index to install plugin-packages from.
-
-  # disallow plugins or user setting to write to the 'spin' context to
-  # keep sanity
->>>>>>> 9bf9ddcd
   unknown-properties: false
 
 extra-tasks:
