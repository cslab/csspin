# -*- mode: python; coding: utf-8 -*-
#
# Copyright (C) 2020 CONTACT Software GmbH
# All rights reserved.
# https://www.contact-software.com/

"""This is the plugin API of spin. It contains functions and classes
that are necessary for plugins to register themselves with spin,
e.g. :py:func:`task`, and convenience APIs that aim to simplify plugin
implementation.

spin's task management (aka subcommands) is just a thin wrapper on top
of the venerable `package click
<https://click.palletsprojects.com/en/8.0.x/>`_, so to create any
slightly advanced command line interfaces for plugins you want to make
yourself comfortable with click's documentation.

"""

from __future__ import annotations

from typing import TYPE_CHECKING, Iterable, Type

import packaging.version

if TYPE_CHECKING:
    from typing import Any, Callable, Generator
    from spin.tree import ConfigTree

import collections
import inspect
import logging
import os
import pickle
import shlex
import shutil
import subprocess
import sys
import time
import urllib.request
from contextlib import contextmanager
from typing import Hashable

import click
import packaging
import xdg
from path import Path

__all__ = [
    "echo",
    "info",
    "warn",
    "error",
    "cd",
    "exists",
    "mkdir",
    "rmtree",
    "die",
    "Command",
    "sh",
    "backtick",
    "setenv",
    "readbytes",
    "writebytes",
    "readtext",
    "writetext",
    "appendtext",
    "persist",
    "unpersist",
    "memoizer",
    "namespaces",
    "interpolate1",
    "interpolate",
    "config",
    "readyaml",
    "download",
    "argument",
    "option",
    "task",
    "group",
    "invoke",
    "toporun",
    "Path",
    "Memoizer",
]


<<<<<<< HEAD
def echo(*msg: str, **kwargs: Any) -> None:
=======
def echo(*msg, resolve=False, **kwargs):
>>>>>>> 054f1135
    """Print a message to the console by joining the positional arguments
    `msg` with spaces.

    `echo` is meant for messages that explain to the user what spin is doing
    (e.g. *echoing* commands launched). It will remain silent though when ``spin``
    is run with the ``--quiet`` flag. If the parameter ``resolve`` is set to
    ``True``, the arguments are interpolated against the configuration tree.

    `echo` supports the same keyword arguments as Click's :py:func:`click.echo`.

    """
    if not CONFIG.quiet:
<<<<<<< HEAD
        msg = interpolate(msg)  # type: ignore[assignment]
=======
        if resolve:
            msg = interpolate(msg)
>>>>>>> 054f1135
        click.echo(click.style("spin: ", fg="green"), nl=False)
        click.echo(click.style(" ".join(msg), bold=True), **kwargs)


def info(*msg: str, **kwargs: Any) -> None:
    """Print a message to the console by joining the positional arguments
    `msg` with spaces.

    Arguments are interpolated against the configuration tree. `info`
    will remain silent unless ``spin`` is run with the ``--verbose``
    flag. `info` is meant for messages that provide additional details.

    `info` supports the same keyword arguments as Click's
    :py:func:`click.echo`.

    """
    if CONFIG.verbose:
        msg = interpolate(msg)  # type: ignore[assignment]
        click.echo(click.style("spin: ", fg="green"), nl=False)
        click.echo(" ".join(msg), **kwargs)


def warn(*msg: str, **kwargs: Any) -> None:
    """Print a warning message to the console by joining the positional
    arguments `msg` with spaces.

    Arguments are interpolated against the configuration tree. The
    output is written to standard error.

    `warn` supports the same keyword arguments as Click's
    :py:func:`click.echo`.

    """
    msg = interpolate(msg)  # type: ignore[assignment]
    click.echo(click.style("spin: warning: ", fg="yellow"), nl=False, err=True)
    click.echo(" ".join(msg), err=True, **kwargs)


def error(*msg: str, **kwargs: Any) -> None:
    """Print an error message to the console by joining the positional
    arguments `msg` with spaces.

    Arguments are interpolated against the configuration tree. The
    output is written to standard error.

    `error` supports the same keyword arguments as Click's
    :py:func:`click.echo`.

    """
    msg = interpolate(msg)  # type: ignore[assignment]
    click.echo(click.style("spin: error: ", fg="red"), nl=False, err=True)
    click.echo(" ".join(msg), err=True, **kwargs)


class DirectoryChanger:
    """A simple class to change the current directory.

    Change directory on construction, and restore the cwd when used as
    a context manager.
    """

    def __init__(self: DirectoryChanger, path: str | Path) -> None:
        """Change directory."""
        path = interpolate1(path)  # type: ignore[assignment]
        self._cwd = os.getcwd()
        echo("cd", path)
        os.chdir(path)

    def __enter__(self: DirectoryChanger) -> None:
        """Nop."""

    def __exit__(self: DirectoryChanger, *args: Any) -> None:
        """Change back to where we came from."""
        os.chdir(self._cwd)


def cd(path: str | Path) -> DirectoryChanger:
    """Change directory.

    The `path` argument is interpolated against the configuration
    tree.

    `cd` can be used either as a function or as a context
    manager. When used as a context manager, the working directory is
    changed back to what it was before the ``with`` block.

    You can do this:

    >>> cd("{spin.project_root}")

    ... or that:

    >>> with cd("{spin.project_root}"):
    ...    <do something in this directory>

    """
    return DirectoryChanger(path)


def exists(path: str | Path) -> bool:
    """Check whether `path` exists. The argument is interpolated against
    the configuration tree.

    """
    path = interpolate1(path)  # type: ignore[assignment]
    return os.path.exists(path)


def normpath(*args: str | Path) -> str:
    return os.path.normpath(os.path.join(*interpolate(args)))  # type: ignore[no-any-return]


def abspath(*args: str | Path) -> str:
    return os.path.abspath(normpath(*args))


def mkdir(path: str) -> str:
    """Ensure that `path` exists.

    If necessary, directories are recursively created to make `path`
    available. The argument is interpolated against the configuration
    tree.

    """
    path = interpolate1(path)  # type: ignore[assignment]
    if not exists(path):
        echo("mkdir", path)
        os.makedirs(path)
    return path


def rmtree(path: str) -> None:
    """Recursively remove `path` and everything it contains. The argument
    is interpolated against the configuration tree.

    Obviously, this should be used with care.

    """
    path = interpolate1(path)  # type: ignore[assignment]
    echo("rmtree", path)
    shutil.rmtree(path)


def die(*msg: Any) -> None:
    """Terminates ``spin`` with a non-zero return code and print the error
    message `msg`.

    Arguments are interpolated against the configuration tree.

    """
    msg = interpolate(msg)  # type: ignore[assignment]
    error(*msg)
    raise click.Abort(msg)


class Command:
    """Create a function that is a shrink-wrapped shell command.

    The callable returned behaves like :py:func:`sh`, accepting
    additional arguments for the wrapper command as positional
    parameters. All positional arguments are interpolated against the
    configuration tree.

    Example:

    >>> install = Command("pip", "install")
    >>> install("spin")

    """

    def __init__(self: Command, *cmd: str) -> None:
        self._cmd = list(cmd)

    def append(self: Command, item: str) -> None:
        self._cmd.append(item)

    def __call__(
        self: Command, *args: str, **kwargs: Any
    ) -> subprocess.CompletedProcess | None:
        cmd = self._cmd + list(args)
        return sh(*cmd, **kwargs)


def sh(*cmd: str, **kwargs: Any) -> subprocess.CompletedProcess | None:
    """Run a program by building a command line from `cmd`.

    When multiple positional arguments are given, each is treated as
    one element of the command. When just one positional argument is
    used, `sh` assumes it to be a single command and splits it into
    multiple arguments using :py:func:`shlex.split`. The `cmd`
    arguments are interpolated against the configuration tree. When
    `silent` is ``False``, the resulting command line will be
    echoed. When `shell` is ``True``, the command line is passed to
    the system's shell. When `may_fail` is ``True``, sh tolerates
    failures when invocating the command.

    Other keyword arguments are passed into
    :py:func:`subprocess.run`.

    All positional arguments are interpolated against the
    configuration tree.

    >>> sh("ls", "{HOME}")

    """
    cmd = interpolate(cmd)  # type: ignore[assignment]
    shell = kwargs.pop("shell", len(cmd) == 1)
    check = kwargs.pop("check", True)
    may_fail = kwargs.pop("may_fail", False)
    env = argenv = kwargs.pop("env", None)
    if env:
        process_env = dict(os.environ)
        process_env.update(env)
        env = process_env

    executable = None
    if sys.platform == "win32":
        if len(cmd) == 1:
            cmd = shlex.split(cmd[0].replace("\\", "\\\\"))
        if not shell:
            executable = shutil.which(cmd[0])

    if not kwargs.pop("silent", False):

        def quote(arg: str) -> str:
            if len(cmd) > 1 and " " in arg:
                return f"'{arg}'"
            return arg

        echo(" ".join(quote(c) for c in cmd))

    cpi = None
    try:
        t0 = time.monotonic()
        logging.debug(
            "subprocess.run(%s, shell=%s, check=%s, env=%s, executable=%s, kwargs=%s",
            cmd,
            shell,
            check,
            argenv,
            executable,
            kwargs,
        )
        cpi = subprocess.run(
            cmd, shell=shell, check=check, env=env, executable=executable, **kwargs
        )
        t1 = time.monotonic()
        info(click.style(f"[{t1 - t0} seconds]", fg="cyan"))
    except FileNotFoundError as ex:
        msg = str(ex)
        if not may_fail:
            die(msg)
        warn(msg)
    except subprocess.CalledProcessError as ex:
        cmd = cmd if isinstance(cmd, str) else subprocess.list2cmdline(cmd)  # type: ignore[assignment,unreachable] # noqa: E501
        msg = f"Command '{cmd}' failed with return code {ex.returncode}"
        if not may_fail:
            die(msg)
        warn(msg)

    return cpi


def backtick(*cmd: str, **kwargs: Any) -> str:
    kwargs["stdout"] = subprocess.PIPE
    cpi = sh(*cmd, **kwargs)
    return cpi.stdout.decode()  # type: ignore[no-any-return,union-attr]


EXPORTS: dict = {}


def setenv(*args, **kwargs) -> None:
    """Set or unset one or more environment variables. The values of
    keyword arguments are interpolated against the configuration tree.

    Passing ``None`` as a value removes the environment variable.

    >>> setenv(FOO="{spin.foo}", BAR="{bar.options}")

    """
    for key, value in kwargs.items():
        if value is None:
            if not args:
                echo(f"unset {key}")
            os.environ.pop(key, None)
            EXPORTS[key] = None
        else:
            value = interpolate1(value)
            if not args:
                echo(f"set {key}={value}")
            else:
                echo(args[0])
            os.environ[key] = value
            EXPORTS[key] = value


def _read_file(fn: str | Path, mode: str) -> str | bytes:
    fn = interpolate1(fn)  # type: ignore[assignment]
    with open(fn, mode, encoding="utf-8" if "b" not in mode else None) as f:
        return f.read()  # type: ignore[no-any-return]


def readlines(fn: str | Path) -> list[str]:
    fn = interpolate1(fn)  # type: ignore[assignment]
    with open(fn, "r", encoding="utf-8") as f:
        return f.readlines()


def writelines(fn: str | Path, lines: str) -> None:
    fn = interpolate1(fn)  # type: ignore[assignment]
    with open(fn, "w", encoding="utf-8") as f:
        return f.writelines(lines)


def _write_file(fn: str | Path, mode: str, data: bytes | str) -> int:
    fn = interpolate1(fn)  # type: ignore[assignment]
    with open(fn, mode, encoding="utf-8" if "b" not in mode else None) as f:
        return f.write(data)


def readbytes(fn: str | Path) -> bytes:
    """`readbytes` reads binary data. The file name argument is
    interpolated against the configuration tree.

    """
    return _read_file(fn, "rb")  # type: ignore[return-value]


def writebytes(fn: str | Path, data: bytes) -> int:
    """Write `data`` to the file named `fn`.

    Data is binary data (`bytes`).  The file name argument is
    interpolated against the configuration tree.

    """
    return _write_file(fn, "wb", data)


def readtext(fn: str | Path) -> str:
    """Read an UTF8 encoded text from the file 'fn'.

    The file name argument is interpolated against the configuration
    tree.

    """
    return _read_file(fn, "r")  # type: ignore[return-value]


def writetext(fn: str | Path, data: str) -> int:
    """Write `data`, which is text (Unicode object of type `str`) to the
    file named `fn`.

    The file name argument is interpolated against the configuration tree.

    """
    return _write_file(fn, "w", data)


def appendtext(fn: str | Path, data: str) -> int:
    """Append `data`, which is text (Unicode object of type `str`) to the
    file named `fn`.

    The file name argument is interpolated against the configuration tree.

    """
    return _write_file(fn, "a", data)


def persist(fn: str | Path, data: Type[object]) -> int:
    """Persist the Python object(s) in `data` using :py:mod:`pickle`."""
    return writebytes(fn, pickle.dumps(data))


def unpersist(fn: str, default: Any | None = None) -> Any | None:
    """Load pickled Python object(s) from the file `fn`."""
    try:
        return pickle.loads(readbytes(fn))
    except FileNotFoundError:
        return default


class Memoizer:
    """Maintain a persistent base of simple facts.

    Facts are loaded from file `fn`. The argument is interpolated
    against the configuration tree. If `fn` does not exist, there are
    no facts.

    The `Memoizer` class stores and retrieves Python objects from the
    binary file named `fn`. The argument is interpolated against the
    configuration tree. `Memoizer` can be used to keep a simple
    "database". Spin internally uses Memoizers for e.g. keeping track
    of packages installed in a virtual environment.

    To ease the handling in `spin` scripts, there also is context
    manager called `memoizer` (note the lower case "m"). The context
    manager retrieves the database from the file and saves it back
    when the context is closed::

      >>> with memoizer(fn) as m:
      ...    if m.check("test"): ...

    There are *no* precautions for simultaneous access from multiple
    processes, writes will likely silently become lost.

    """

    def __init__(self: Memoizer, fn: str | Path) -> None:
        self._fn = fn
        self._items = unpersist(fn, [])

    def check(self: Memoizer, item: Iterable) -> bool:
        """Checks whether `item` is stored in the memoizer."""
        return item in self._items  # type: ignore[operator]

    def clear(self: Memoizer) -> None:
        """Remove all items"""
        self._items = []

    def items(self: Memoizer) -> Iterable:
        return self._items  # type: ignore[return-value]

    def add(self: Memoizer, item: Any) -> None:
        """Add `item` to the memoizer."""
        self._items.append(item)  # type: ignore[union-attr]
        self.save()

    def save(self: Memoizer) -> None:
        """Persist the current state of the memoizer.

        This is done automatically when using `memoizer` as a context
        manager.

        """
        persist(self._fn, self._items)  # type: ignore[arg-type]


@contextmanager
def memoizer(fn: str) -> Generator:
    """Context manager for creating a :py:class:`Memoizer` that
    automatically saves the fact base.

    >>> with memoizer("facts.memo") as m:
    ...   m.add("fact1")
    ...   m.add("fact2")

    """
    m = Memoizer(fn)
    yield m
    m.save()


NSSTACK = []


@contextmanager
def namespaces(*nslist: str) -> Generator:
    """Add namespaces for interpolation."""
    for ns in nslist:
        NSSTACK.append(ns)
    yield
    for _ in nslist:
        NSSTACK.pop()


os.environ["SPIN_CONFIG"] = os.environ.get(
    "SPIN_CONFIG", Path(xdg.xdg_config_home()) / "spin"
)
os.environ["SPIN_CACHE"] = os.environ.get(
    "SPIN_CACHE", Path(xdg.xdg_cache_home()) / "spin"
)


<<<<<<< HEAD
def interpolate1(literal: Hashable | Path, *extra_dicts: dict) -> Hashable | Path:
    """Interpolate a string against the configuration tree."""
    if not isinstance(literal, Hashable):
        die(f"Can't interpolate {literal=} since it's not hashable.")  # type: ignore[unreachable]
=======
def interpolate1(literal, *extra_dicts):
    """Interpolate a string or path against the configuration tree.

    If literal is not a string or path, it will be converted to a string prior
    interpolating.

    To avoid interpolation for literals or specific parts of a literal, curly
    braces can be used to escape curly braces, like regular f-string
    interpolation.

    Example:

    >>> interpolate1(
            '{{"header": {{"language": "en", "cache": "{SPIN_CACHE}"}}}}'
        )
    '{"header": {"language": "en", "cache": "/home/bts/.cache/spin"}}'

    """
    is_path = isinstance(literal, Path)
    if not is_path and not isinstance(literal, str):
        literal = str(literal)
>>>>>>> 054f1135

    where_to_look = collections.ChainMap(
        {"config": CONFIG}, CONFIG, os.environ, *extra_dicts, *NSSTACK  # type: ignore[arg-type]
    )
    seen = set()

    while True:
        # Interpolate until we reach a fixpoint -- this allows for
        # nested variables.
        previous = literal
        seen.add(literal)
<<<<<<< HEAD
        literal = eval(f"rf''' {literal} '''", {}, where_to_look)
        literal = literal[1:-1]  # type: ignore[index] # literal will be indexable at this point
=======

        # The whole literal.replace()-dance below is a *crude workaround* which
        # is necessary to support curly brackets escapes without dropping the
        # evaluation of nested variables. Doing this 'by the book' requires
        # substantially higher efforts which we're not ready to pay now. So we
        # take this shortcut consciously and will repay the TD later.
        #
        # *Note*: string reverting (below) is necessary to replace the outer
        # bracket pairs and not the inner.
        literal = literal[::-1].replace("}}", "<DOUBLE_BRACE_CLOSE>"[::-1])
        literal = literal[::-1].replace("{{", "<DOUBLE_BRACE_OPEN>")
        literal = eval(rf"rf''' {literal} '''", {}, where_to_look)[1:-1]  # noqa
        literal = literal.replace("<DOUBLE_BRACE_OPEN>", "{{")
        literal = literal.replace("<DOUBLE_BRACE_CLOSE>", "}}")
>>>>>>> 054f1135
        if previous == literal:
            literal = literal.replace("{{", "{")
            literal = literal.replace("}}", "}")
            break
        if literal in seen:
            raise RecursionError(literal)
    if is_path:
        literal = Path(literal)
    return literal


def interpolate(literals: Iterable[Hashable], *extra_dicts: dict) -> list:
    """
    Interpolate an iterable of hashable items against the configuration tree.
    """
    out = []
    for literal in literals:
        # We allow None, which gets filtered out here, to enable
        # simple argument configuration, e.g. something like:
        # sh("...", "-q" if cfg.quiet else None, ...)
        if literal is not None:
            out.append(interpolate1(literal, *extra_dicts))
    return out


def config(*args: Any | None, **kwargs: dict) -> ConfigTree:
    """`config` creates a configuration subtree:

    >>> config(a="alpha", b="beta)
    {"a": "alpha", "b": "beta}

    Plugins use `config` to declare their ``defaults`` tree.

    """

    from spin.tree import ConfigTree

    return ConfigTree(*args, **kwargs, __ofs_frames__=1)


def readyaml(fname: str | Path) -> ConfigTree:
    """Read a YAML file."""
    from spin.tree import tree_load

    fname = interpolate1(fname)  # type: ignore[assignment]
    return tree_load(fname)


def download(url: str, location: str | Path) -> None:
    """Download data from `url` to `location`."""
    url, location = interpolate((url, location))
    dirname = os.path.dirname(location)
    mkdir(dirname)
    echo(f"Download {url} -> {location} ...")

    with urllib.request.urlopen(url) as response:
        data = response.read()
        writebytes(location, data)


# This is the global configuration tree.
CONFIG = config()


def get_tree() -> ConfigTree:
    """Return the global configuration tree."""
    return CONFIG


def set_tree(cfg: ConfigTree) -> ConfigTree:
    # Intentionally undocumented
    global CONFIG  # pylint: disable=global-statement
    CONFIG = cfg
    return cfg


def argument(**kwargs: Any) -> Callable:
    """Annotations task arguments.

    This works just like :py:func:`click.argument`, accepting all the
    same parameters. Example:

    .. code-block:: python
        :linenos:

        @task()
        def mytask(outfile: argument(type="...", help="...")):
            foo("do something")

    """

    def wrapper(param_name: str) -> Callable:
        return click.argument(param_name, **kwargs)

    return wrapper


def option(*args: Any, **kwargs: Any) -> Callable:
    """Annotations for task options.

    This works just like :py:func:`click.option`, accepting the same
    parameters. Example:

    .. code-block:: python
        :linenos:

        @task()
        def mytask(
            outfile: option(
                "-o",
                "outfile",
                default="-",
                type=click.File("w"),
                help="... usage information ...",
            )
        ):
            foo("do something")

    """

    def wrapper(param_name: str) -> Callable:
        return click.option(*args, **kwargs)

    return wrapper


def task(*args: Any, **kwargs: Any) -> Callable:
    """Decorator that creates a task. This is a wrapper around Click's
    :py:func:`click.command` decorator, with some extras:

    * a string keyword argument ``when`` adds the task to the list of
      commands to run using :py:func:`invoke`

    * `aliases` is a list of aliases for the command (e.g. "check" is
      an alias for "lint")

    * ``noenv=True`` registers the command as a global command, that
      can run without a provisioned environment

    `task` introspects the signature of the decorated function and
    handles certain argument names automatically:

    * ``ctx`` will pass the :py:class:`Click context object
      <click.Context>` into the task; this is rarely useful for spin
      tasks

    * ``cfg`` will automatically pass the configuration tree; this is
      very useful most of the time, except for the simplest of tasks

    * ``args`` will simply pass through all command line arguments
      by using the ``ignore_unknown_options`` and
      ``allow_extra_args`` options of the Click context; this is
      often used for tasks that launch a specific command line tool
      to enable arbitrary arguments


    All other arguments to the task must be annotated with either
    :py:func:`option` or :py:func:`argument`. They both support the
    same arguments as the corresponding decorators
    :py:func:`click.option` and :py:func:`click.argument`.

    A simple example:

    .. code-block:: python
        :linenos:

        @task()
        def simple_task(cfg, args):
            foo("do something")

    This would make ``simple_task`` available as a new subcommand of
    spin.

    More elaborate examples can be found in the built-in plugins
    shipping with spin.

    """

    # Import cli here, to avoid an import cycle
    from spin import cli  # pylint: disable=cyclic-import

    def task_wrapper(fn: Callable, group=cli.commands) -> Callable:
        task_object = fn
        pass_context = False
        context_settings = config()
        sig = inspect.signature(fn)
        param_names = list(sig.parameters.keys())
        if param_names and param_names[0] == "ctx":
            pass_context = True
            task_object = click.pass_context(fn)
            param_names.pop(0)
        pass_config = False
        for pn in param_names:
            if pn == "cfg":
                pass_config = True
                continue
            if pn == "args":
                context_settings.ignore_unknown_options = True
                context_settings.allow_extra_args = True
                task_object = click.argument("args", nargs=-1)(task_object)
                continue
            param = sig.parameters[pn]
            task_object = param.annotation(pn)(task_object)
        hook = kwargs.pop("when", None)
        aliases = kwargs.pop("aliases", [])
        noenv = kwargs.pop("noenv", False)
        group = kwargs.pop("group", group)
        task_object = group.command(*args, **kwargs, context_settings=context_settings)(
            task_object
        )
        if noenv:
            cli.register_noenv(task_object.name)
        if group != cli.commands:  # pylint: disable=comparison-with-callable
            task_object.full_name = " ".join((group.name, task_object.name))
        else:
            task_object.full_name = task_object.name
        if hook:
            cfg = get_tree()
            hook_tree = cfg.get("hooks", config())
            hooks = hook_tree.setdefault(hook, [])
            hooks.append(task_object)
        for alias in aliases:
            group.register_alias(alias, task_object)

        def regular_callback(*args, **kwargs):
            ensure(task_object)
            return fn(*args, **kwargs)

        def alternate_callback(*args, **kwargs):
            ensure(task_object)
            return fn(get_tree(), *args, **kwargs)

        if pass_config:
            task_object.callback = alternate_callback
        elif pass_context:
            task_object.callback = click.pass_context(regular_callback)
        else:
            task_object.callback = regular_callback
        task_object.__doc__ = fn.__doc__
        return task_object

    return task_wrapper


def group(*args: Any, **kwargs: Any) -> Callable:
    """Decorator for task groups, to create nested commands.

    This works like :py:class:`click.Group`, but additionally supports
    subcommand aliases, that can be set via the `aliases` keyword
    argument to :py:func:`task`. Example:

    .. code-block:: python

       @group()
       def foo():
           pass


       @foo.task()
       def bar():
           pass

    The above example creates a ``spin foo bar`` command.

    """
    from spin import cli

    def group_decorator(fn: str | Path) -> Callable:
        def subtask(*args: Any, **kwargs: Any) -> Callable:
            def task_decorator(fn: str | Path):
                cmd = task(*args, **kwargs, group=grp)(fn)
                return cmd

            return task_decorator

        noenv = kwargs.pop("noenv", False)
        kwargs["cls"] = cli.GroupWithAliases
        grp = cli.commands.group(*args, **kwargs)(click.pass_context(fn))
        if noenv:
            cli.register_noenv(grp.name)
        grp.task = subtask
        return grp

    return group_decorator


def getmtime(fn: str | Path) -> float:
    """Get the modification of file `fn`.

    `fn` is interpolated against the configuration tree.

    """
    return os.path.getmtime(interpolate1(fn))  # type: ignore[arg-type]


def is_up_to_date(target: str | Path, sources: Iterable[str, Path]) -> bool:
    """Check whether `target` exists and is newer than all of the
    `sources`.

    """
    if not exists(target):
        return False
    if not isinstance(sources, Iterable):
        raise TypeError("'sources' must be type 'Iterable'")
    target_mtime = getmtime(target)
    source_mtimes = [getmtime(src) for src in sources] + [0.0]
    return target_mtime >= max(source_mtimes)


def run_script(script: list, env: dict | None = None) -> None:
    """Run a list of shell commands."""
    if isinstance(script, str) or not isinstance(script, Iterable):
        script = [str(script)]
    for line in script:
        sh(line, shell=True, env=env)


def run_spin(script: list) -> None:
    """Run a list of spin commands."""
    from spin.cli import commands

    if isinstance(script, str) or not isinstance(script, Iterable):
        script = [str(script)]

    for line in script:
        line = shlex.split(line.replace("\\", "\\\\"))
        try:
            echo("spin", " ".join(line), resolve=True)
            commands(line)
        except SystemExit as exc:
            if exc.code:  # pylint: disable=using-constant-test
                raise


def get_sources(tree: ConfigTree) -> list:
    sources = tree.get("sources", [])
    if not isinstance(sources, list):
        sources = [sources]
    return sources  # type: ignore[no-any-return]


def build_target(cfg: ConfigTree, target: str, phony: bool = False) -> None:
    info(f"target '{target}'{' (phony)' if phony else ''}")
    build_rules = cfg.get("build-rules", config())
    target_def = build_rules.get(target, None)
    if target_def is None:
        if not exists(target) and not phony:
            die(
                f"Sorry, I don't know how to produce '{target}'. You may want to"
                " add a rule to your spinfile.yaml in the 'build-rules'"
                " section."
            )
        return
    sources = get_sources(target_def)
    # First, build preconditions
    if sources:
        for source in sources:
            build_target(cfg, source, False)
    if not phony:
        if not is_up_to_date(target, sources):
            info(f"build '{target}'")
            script = target_def.get("script", [])
            spinscript = target_def.get("spin", [])
            run_script(script)
            run_spin(spinscript)
        else:
            info(f"{target} is up to date")


def ensure(command: click.core.Command) -> None:
    # Check 'command_name' for dependencies declared under
    # "build-rules", and make sure to produce it. This is used
    # internally and intentionally undocumented.
    logging.debug("checking preconditions for %s", command)
    cfg = get_tree()
    build_target(cfg, f"task {command.full_name}", phony=True)


def invoke(hook: str, *args: Any, **kwargs: Any) -> None:
    '''``invoke()`` invokes the tasks that have the ``when`` hook
    `hook`. As an example, here is the implementation of **lint**:

    .. code-block:: python

       @task(aliases=["check"])
       def lint(allsource: option("--all", "allsource", is_flag=True)):
           """Run all linters defined in this project"""
           invoke("lint", allsource=allsource)

    Note that in this case, all linters are required to support the
    ``allsource`` argument, i.e. the way a task that uses `invoke` is
    invoking other tasks is part of the call interface contract for
    linters: *all* linter tasks *must* support the ``allsource``
    argument as part of their Python function signature (albeit not
    necessarily the same command line flag ``--all``).
    '''
    ctx = click.get_current_context()
    cfg = get_tree()
    for task_object in cfg.hooks.setdefault(hook, []):
        # Filter kwargs so that plugins don't need to provide
        # options, just for being able to get called by a workflow
        task_opts = [
            param.name
            for param in task_object.params
            if isinstance(param, click.Option)
        ]
        pass_opts = {k: v for k, v in kwargs.items() if k in task_opts}

        ctx.invoke(task_object, *args, **pass_opts)


def toporun(cfg, *fn_names, reverse=False) -> None:
    """Run plugin functions named in 'fn_names' in topological order."""
    plugins = cfg.topo_plugins
    if reverse:
        plugins = reversed(plugins)
    for func_name in fn_names:
        logging.debug(f"toporun: {func_name}")
        for pi_name in plugins:
            pi_mod = cfg.loaded[pi_name]
            initf = getattr(pi_mod, func_name, None)
            if initf:
                logging.debug(f"  {pi_name}.{func_name}()")
                initf(cfg)


def main(*args: Any, **kwargs: Any) -> None:
    from spin.cli import cli

    if not args:
        args = None
    kwargs["auto_envvar_prefix"] = "SPIN"
    kwargs["complete_var"] = "XOKSAPOKA"
    kwargs.setdefault("standalone_mode", False)
    cli.click_main_kwargs = kwargs
    cli.main(args, **kwargs)


def _main(*args: Any, **kwargs: Any) -> None:
    return main(*args, standalone_mode=True, **kwargs)


def parse_version(verstr: str) -> packaging.version.Version:
    """Parse a version string."""
    return packaging.version.parse(verstr)


def get_requires(tree: ConfigTree, keyname: str) -> ConfigTree | list:
    """Access the 'requires.<keyname>' property in a subtree. Return [] if
    not there.
    """
    requires = tree.get("requires", config())
    return requires.get(keyname, [])<|MERGE_RESOLUTION|>--- conflicted
+++ resolved
@@ -85,11 +85,7 @@
 ]
 
 
-<<<<<<< HEAD
-def echo(*msg: str, **kwargs: Any) -> None:
-=======
-def echo(*msg, resolve=False, **kwargs):
->>>>>>> 054f1135
+def echo(*msg: str, resolve: bool = False, **kwargs: Any) -> None:
     """Print a message to the console by joining the positional arguments
     `msg` with spaces.
 
@@ -102,12 +98,8 @@
 
     """
     if not CONFIG.quiet:
-<<<<<<< HEAD
-        msg = interpolate(msg)  # type: ignore[assignment]
-=======
         if resolve:
             msg = interpolate(msg)
->>>>>>> 054f1135
         click.echo(click.style("spin: ", fg="green"), nl=False)
         click.echo(click.style(" ".join(msg), bold=True), **kwargs)
 
@@ -582,12 +574,6 @@
 )
 
 
-<<<<<<< HEAD
-def interpolate1(literal: Hashable | Path, *extra_dicts: dict) -> Hashable | Path:
-    """Interpolate a string against the configuration tree."""
-    if not isinstance(literal, Hashable):
-        die(f"Can't interpolate {literal=} since it's not hashable.")  # type: ignore[unreachable]
-=======
 def interpolate1(literal, *extra_dicts):
     """Interpolate a string or path against the configuration tree.
 
@@ -609,7 +595,6 @@
     is_path = isinstance(literal, Path)
     if not is_path and not isinstance(literal, str):
         literal = str(literal)
->>>>>>> 054f1135
 
     where_to_look = collections.ChainMap(
         {"config": CONFIG}, CONFIG, os.environ, *extra_dicts, *NSSTACK  # type: ignore[arg-type]
@@ -621,10 +606,6 @@
         # nested variables.
         previous = literal
         seen.add(literal)
-<<<<<<< HEAD
-        literal = eval(f"rf''' {literal} '''", {}, where_to_look)
-        literal = literal[1:-1]  # type: ignore[index] # literal will be indexable at this point
-=======
 
         # The whole literal.replace()-dance below is a *crude workaround* which
         # is necessary to support curly brackets escapes without dropping the
@@ -639,7 +620,6 @@
         literal = eval(rf"rf''' {literal} '''", {}, where_to_look)[1:-1]  # noqa
         literal = literal.replace("<DOUBLE_BRACE_OPEN>", "{{")
         literal = literal.replace("<DOUBLE_BRACE_CLOSE>", "}}")
->>>>>>> 054f1135
         if previous == literal:
             literal = literal.replace("{{", "{")
             literal = literal.replace("}}", "}")
